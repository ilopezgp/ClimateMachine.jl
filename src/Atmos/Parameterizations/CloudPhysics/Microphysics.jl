--- conflicted
+++ resolved
@@ -37,8 +37,8 @@
 """
 function terminal_velocity_single_drop_coeff(ρ::DT) where {DT<:Real}
 
-    # terminal_vel_of_individual_drop = v_drop_coeff * (g * drop_radius)^(1/2)
-    return sqrt(DT(8/3) / C_drag * (ρ_liquid / ρ - DT(1)))
+  # terminal_vel_of_individual_drop = v_drop_coeff * (g * drop_radius)^(1/2)
+  return sqrt(DT(8/3) / C_drag * (ρ_liquid / ρ - DT(1)))
 end
 
 """
@@ -53,14 +53,14 @@
 """
 function terminal_velocity(q_rai::DT, ρ::DT) where {DT<:Real}
 
-    v_c = terminal_velocity_single_drop_coeff(ρ)
+  v_c = terminal_velocity_single_drop_coeff(ρ)
 
-    # gamma(9/2)
-    gamma_9_2 = DT(11.631728396567448)
+  # gamma(9/2)
+  gamma_9_2 = DT(11.631728396567448)
 
-    lambda::DT = (DT(8) * π * ρ_liquid * MP_n_0 / ρ / q_rai)^DT(1/4)
+  lambda::DT = (DT(8) * π * ρ_liquid * MP_n_0 / ρ / q_rai)^DT(1/4)
 
-    return gamma_9_2 * v_c / DT(6) * sqrt(grav / lambda)
+  return gamma_9_2 * v_c / DT(6) * sqrt(grav / lambda)
 end
 
 
@@ -78,40 +78,18 @@
 function conv_q_vap_to_q_liq(q_sat::PhasePartition{DT},
                              q::PhasePartition{DT}) where {DT<:Real}
 
-<<<<<<< HEAD
-  # TODO - this wouldn't work on GPU
-  #=if q_sat.ice != DT(0)
+  # TODO - this crashes on GPU without any meaningful error
+  #=
+  if q_sat.ice != DT(0)
     error("1-moment bulk microphysics is not defined for snow/ice")
     #This should be the q_ice tendency due to sublimation/resublimation.
     #src_q_ice = (q_sat.ice - q.ice) / τ_subl_resubl
   end
   =#
 
-    #return (q_sat.liq - q.liq) / τ_cond_evap
-    return (max(q_sat.liq, q_sat.ice) - q.liq) / τ_cond_evap # TODO - tmp
-end
-
-"""
-    conv_q_vap_to_q_ice(q_sat, q)
-
-where:
-- `q_sat` - PhasePartition at equilibrium
-- `q`     - current PhasePartition
-
-Returns the q_ice tendency due to sublimation/resublimation.
-The tendency is obtained assuming a relaxation to equilibrium with
-constant timescale.
-"""
-function conv_q_vap_to_q_ice(q_sat::PhasePartition{DT},
-                             q::PhasePartition{DT}) where {DT<:Real}
-
-  return (q_sat.ice - q.ice) / τ_subl_resubl
-=======
   #return (q_sat.liq - q.liq) / τ_cond_evap
-  return (max(q_sat.liq, q_sat.ice) - q.liq) / τ_cond_evap # TODO - tmp
-
->>>>>>> 0ec33d8d
-
+  # TODO - tmp for squall line. Should be handled by ice-microphysics scheme
+  return (max(q_sat.liq, q_sat.ice) - q.liq) / τ_cond_evap
 end
 
 #"""
