using ..Atmos
using ..Atmos: MoistureModel, thermo_state, turbulence_tensors
using ..Mesh.Topologies
using ..Mesh.Grids
using ..MoistThermodynamics
using LinearAlgebra

<<<<<<< HEAD
Base.@kwdef mutable struct AtmosDefaultCollectedDiagnostics
    zvals::Union{Nothing, Array} = nothing
    repdvsr::Union{Nothing, Array} = nothing
end
const AtmosDefaultCollected = AtmosDefaultCollectedDiagnostics()

=======
>>>>>>> 1dac9914
"""
    atmos_default_init(bl, currtime)

Initialize the 'AtmosDefault' diagnostics group.
"""
function atmos_default_init(dgngrp::DiagnosticsGroup, currtime)
    atmos_collect_onetime(Settings.mpicomm, Settings.dg, Settings.Q)

<<<<<<< HEAD
    if Array ∈ typeof(Q).parameters
        localvgeo = grid.vgeo
    else
        localvgeo = Array(grid.vgeo)
    end

    AtmosDefaultCollected.zvals = zeros(FT, Nqk * nvertelem)
    AtmosDefaultCollected.repdvsr = zeros(FT, Nqk * nvertelem)

    @visitQ nhorzelem nvertelem Nqk Nq begin
        z = localvgeo[ijk, grid.x3id, e]
        MH = localvgeo[ijk, grid.MHid, e]
        AtmosDefaultCollected.zvals[Nqk * (ev - 1) + k] += MH * z
        AtmosDefaultCollected.repdvsr[Nqk * (ev - 1) + k] += MH
    end

    # compute the full number of points on a slab
    MPI.Allreduce!(AtmosDefaultCollected.repdvsr, +, mpicomm)

    AtmosDefaultCollected.zvals ./= AtmosDefaultCollected.repdvsr
end

include("thermo.jl")

=======
    return nothing
end

>>>>>>> 1dac9914
# Simple horizontal averages
function vars_atmos_default_simple(m::AtmosModel, FT)
    @vars begin
        u::FT
        v::FT
        w::FT
        avg_rho::FT             # ρ
        rho::FT                 # ρρ
<<<<<<< HEAD
=======
        temp::FT
>>>>>>> 1dac9914
        thd::FT                 # θ_dry
        thv::FT                 # θ_vir
        et::FT                  # e_tot
        ei::FT                  # e_int
        ht::FT
        hm::FT
        w_ht_sgs::FT

        moisture::vars_atmos_default_simple(m.moisture, FT)
    end
end
vars_atmos_default_simple(::MoistureModel, FT) = @vars()
function vars_atmos_default_simple(m::EquilMoist, FT)
    @vars begin
        qt::FT                  # q_tot
        ql::FT                  # q_liq
        qv::FT                  # q_vap
        thl::FT                 # θ_liq
        w_qt_sgs::FT
    end
end
num_atmos_default_simple_vars(m, FT) = varsize(vars_atmos_default_simple(m, FT))
atmos_default_simple_vars(m, array) =
    Vars{vars_atmos_default_simple(m, eltype(array))}(array)

<<<<<<< HEAD
function compute_simple_sums!(
=======
function atmos_default_simple_sums!(
>>>>>>> 1dac9914
    atmos::AtmosModel,
    state,
    diffusive_flux,
    aux,
    thermo,
    currtime,
    MH,
    sums,
)
    sums.u += MH * state.ρu[1]
    sums.v += MH * state.ρu[2]
    sums.w += MH * state.ρu[3]
    sums.avg_rho += MH * state.ρ
    sums.rho += MH * state.ρ * state.ρ
<<<<<<< HEAD
=======
    sums.temp += MH * thermo.T * state.ρ
>>>>>>> 1dac9914
    sums.thd += MH * thermo.θ_dry * state.ρ
    sums.thv += MH * thermo.θ_vir * state.ρ
    sums.et += MH * state.ρe
    sums.ei += MH * thermo.e_int * state.ρ
    sums.ht += MH * thermo.h_tot * state.ρ
    sums.hm += MH * thermo.h_moi * state.ρ

    ν, D_t, _ = turbulence_tensors(atmos, state, diffusive_flux, aux, currtime)
    d_h_tot = -D_t .* diffusive_flux.∇h_tot
    sums.w_ht_sgs += MH * d_h_tot[end] * state.ρ

<<<<<<< HEAD
    compute_simple_sums!(
=======
    atmos_default_simple_sums!(
>>>>>>> 1dac9914
        atmos.moisture,
        state,
        diffusive_flux,
        thermo,
        MH,
        D_t,
        sums,
    )

    return nothing
end
<<<<<<< HEAD
function compute_simple_sums!(
=======
function atmos_default_simple_sums!(
>>>>>>> 1dac9914
    ::MoistureModel,
    state,
    diffusive_flux,
    thermo,
<<<<<<< HEAD
=======
    MH,
    D_t,
    sums,
)
    return nothing
end
function atmos_default_simple_sums!(
    moist::EquilMoist,
    state,
    diffusive_flux,
    thermo,
>>>>>>> 1dac9914
    MH,
    D_t,
    sums,
)
<<<<<<< HEAD
    return nothing
end
function compute_simple_sums!(
    moist::EquilMoist,
    state,
    diffusive_flux,
    thermo,
    MH,
    D_t,
    sums,
)
=======
>>>>>>> 1dac9914
    sums.moisture.qt += MH * state.moisture.ρq_tot
    sums.moisture.ql += MH * thermo.moisture.q_liq * state.ρ
    sums.moisture.qv += MH * thermo.moisture.q_vap * state.ρ
    sums.moisture.thl += MH * thermo.moisture.θ_liq_ice * state.ρ
    d_q_tot = (-D_t) .* diffusive_flux.moisture.∇q_tot
    sums.moisture.w_qt_sgs += MH * d_q_tot[end] * state.ρ

    return nothing
end

# Variances and covariances
function vars_atmos_default_ho(m::AtmosModel, FT)
    @vars begin
        var_u::FT               # u′u′
        var_v::FT               # v′v′
        var_w::FT               # w′w′
        w3::FT                  # w′w′w′
        tke::FT
        var_ei::FT              # e_int′e_int′

        cov_w_u::FT             # w′u′
        cov_w_v::FT             # w′v′
        cov_w_rho::FT           # w′ρ′
        cov_w_thd::FT           # w′θ_dry′
        cov_w_thv::FT           # w′θ_v′
        cov_w_ei::FT            # w′e_int′

        moisture::vars_atmos_default_ho(m.moisture, FT)
    end
end
vars_atmos_default_ho(::MoistureModel, FT) = @vars()
function vars_atmos_default_ho(m::EquilMoist, FT)
    @vars begin
        var_qt::FT              # q_tot′q_tot′
        var_thl::FT             # θ_liq_ice′θ_liq_ice′

        cov_w_qt::FT            # w′q_tot′
        cov_w_ql::FT            # w′q_liq′
        cov_w_qv::FT            # w′q_vap′
        cov_w_thl::FT           # w′θ_liq_ice′
        cov_qt_thl::FT          # q_tot′θ_liq_ice′
        cov_qt_ei::FT           # q_tot′e_int′
    end
end
num_atmos_default_ho_vars(m, FT) = varsize(vars_atmos_default_ho(m, FT))
atmos_default_ho_vars(m, array) =
    Vars{vars_atmos_default_ho(m, eltype(array))}(array)

<<<<<<< HEAD
function compute_ho_sums!(
    atmos::AtmosModel,
    state,
    diffusive_flux,
=======
function atmos_default_ho_sums!(
    atmos::AtmosModel,
    state,
>>>>>>> 1dac9914
    aux,
    thermo,
    MH,
    ha,
    sums,
)
    u = state.ρu[1] / state.ρ
    u′ = u - ha.u
    v = state.ρu[2] / state.ρ
    v′ = v - ha.v
    w = state.ρu[3] / state.ρ
    w′ = w - ha.w
    e_int′ = thermo.e_int - ha.ei
    θ_dry′ = thermo.θ_dry - ha.thd
    θ_vir′ = thermo.θ_vir - ha.thv

<<<<<<< HEAD
    sums.var_u += MH * state.ρu[1] / state.ρ * state.ρu[1]
    sums.var_v += MH * state.ρu[2] / state.ρ * state.ρu[2]
    sums.var_w += MH * state.ρu[3] / state.ρ * state.ρu[3]
    sums.w3 += MH * state.ρu[3] / state.ρ * state.ρu[3] / state.ρ * state.ρu[3]

=======
>>>>>>> 1dac9914
    sums.var_u += MH * u′^2 * state.ρ
    sums.var_v += MH * v′^2 * state.ρ
    sums.var_w += MH * w′^2 * state.ρ
    sums.w3 += MH * w′^3 * state.ρ
    sums.tke +=
        0.5 * (MH * u′^2 * state.ρ + MH * v′^2 * state.ρ + MH * w′^2 * state.ρ)
    sums.var_ei += MH * e_int′^2 * state.ρ

    sums.cov_w_u += MH * w′ * u′ * state.ρ
    sums.cov_w_v += MH * w′ * v′ * state.ρ
    sums.cov_w_rho += MH * w′ * (state.ρ - ha.avg_rho) * state.ρ
    sums.cov_w_thd += MH * w′ * θ_dry′ * state.ρ
    sums.cov_w_thv += MH * w′ * θ_vir′ * state.ρ
    sums.cov_w_ei += MH * w′ * e_int′ * state.ρ

<<<<<<< HEAD
    compute_ho_sums!(atmos.moisture, state, thermo, MH, ha, w′, e_int′, sums)

    return nothing
end
function compute_ho_sums!(
=======
    atmos_default_ho_sums!(
        atmos.moisture,
        state,
        thermo,
        MH,
        ha,
        w′,
        e_int′,
        sums,
    )

    return nothing
end
function atmos_default_ho_sums!(
>>>>>>> 1dac9914
    ::MoistureModel,
    state,
    thermo,
    MH,
    ha,
    w′,
    e_int′,
    sums,
)
    return nothing
end
<<<<<<< HEAD
function compute_ho_sums!(
=======
function atmos_default_ho_sums!(
>>>>>>> 1dac9914
    moist::EquilMoist,
    state,
    thermo,
    MH,
    ha,
    w′,
    e_int′,
    sums,
)
    q_tot = state.moisture.ρq_tot / state.ρ
    q_tot′ = q_tot - ha.moisture.qt
    q_liq′ = thermo.moisture.q_liq - ha.moisture.ql
    q_vap′ = thermo.moisture.q_vap - ha.moisture.qv
    θ_liq_ice′ = thermo.moisture.θ_liq_ice - ha.moisture.thl

    sums.moisture.var_qt += MH * q_tot′^2 * state.ρ
    sums.moisture.var_thl += MH * θ_liq_ice′^2 * state.ρ

    sums.moisture.cov_w_qt += MH * w′ * q_tot′ * state.ρ
    sums.moisture.cov_w_ql += MH * w′ * q_liq′ * state.ρ
    sums.moisture.cov_w_qv += MH * w′ * q_vap′ * state.ρ
    sums.moisture.cov_w_thl += MH * w′ * θ_liq_ice′ * state.ρ
    sums.moisture.cov_qt_thl += MH * q_tot′ * θ_liq_ice′ * state.ρ
    sums.moisture.cov_qt_ei += MH * q_tot′ * e_int′ * state.ρ

    return nothing
end



"""
    atmos_default_collect(bl, currtime)

Collect the various 'AtmosDefault' diagnostic variables for the
current timestep and write them into a file.
"""
function atmos_default_collect(dgngrp::DiagnosticsGroup, currtime)
    mpicomm = Settings.mpicomm
    dg = Settings.dg
    Q = Settings.Q
    mpirank = MPI.Comm_rank(mpicomm)
    bl = dg.balancelaw
    grid = dg.grid
    topology = grid.topology
    N = polynomialorder(grid)
    Nq = N + 1
    Nqk = dimensionality(grid) == 2 ? 1 : Nq
    npoints = Nq * Nq * Nqk
    nrealelem = length(topology.realelems)
    nvertelem = topology.stacksize
    nhorzelem = div(nrealelem, nvertelem)

    # Get the state, auxiliary, geo and diffusive variables onto
    # the CPU if needed.
    #
    if Array ∈ typeof(Q).parameters
        localQ = Q.realdata
        localaux = dg.auxstate.realdata
        localvgeo = grid.vgeo
        localdiff = dg.diffstate.realdata
    else
        localQ = Array(Q.realdata)
        localaux = Array(dg.auxstate.realdata)
        localvgeo = Array(grid.vgeo)
        localdiff = Array(dg.diffstate.realdata)
    end
    FT = eltype(localQ)

<<<<<<< HEAD
=======
    zvals = AtmosCollected.zvals
    repdvsr = AtmosCollected.repdvsr

>>>>>>> 1dac9914
    # Visit each node of the state variables array and:
    # - generate and store the thermo variables,
    # - accumulate the simple horizontal sums, and
    # - determine the cloud fraction, top and base
    #
    thermo_array =
        [zeros(FT, num_thermo(bl, FT)) for _ in 1:npoints, _ in 1:nrealelem]
    simple_sums = [
        zeros(FT, num_atmos_default_simple_vars(bl, FT))
        for _ in 1:(Nqk * nvertelem)
    ]
<<<<<<< HEAD
    ql_gt_0 = zeros(FT, (Nq * Nq * nhorzelem))
    cld_top = minimum(AtmosDefaultCollected.zvals)
    cld_base = maximum(AtmosDefaultCollected.zvals)
=======
    ql_gt_0_z = [zeros(FT, (Nq * Nq * nhorzelem)) for _ in 1:(Nqk * nvertelem)]
    ql_gt_0_full = zeros(FT, (Nq * Nq * nhorzelem))
    # In honor of PyCLES!
    cld_top = FT(-100000)
    cld_base = FT(100000)
>>>>>>> 1dac9914
    @visitQ nhorzelem nvertelem Nqk Nq begin
        evk = Nqk * (ev - 1) + k

        state = extract_state(dg, localQ, ijk, e)
        diffusive_flux = extract_diffusion(dg, localdiff, ijk, e)
        aux = extract_aux(dg, localaux, ijk, e)
        MH = localvgeo[ijk, grid.MHid, e]

        thermo = thermo_vars(bl, thermo_array[ijk, e])
        compute_thermo!(bl, state, aux, thermo)

        simple = atmos_default_simple_vars(bl, simple_sums[evk])
<<<<<<< HEAD
        compute_simple_sums!(
=======
        atmos_default_simple_sums!(
>>>>>>> 1dac9914
            bl,
            state,
            diffusive_flux,
            aux,
            thermo,
            currtime,
            MH,
            simple,
        )
<<<<<<< HEAD

        if !iszero(thermo.moisture.q_liq)
            idx = (Nq * Nq * (eh - 1)) + (Nq * (j - 1)) + i
            ql_gt_0[idx] = one(FT)

            z = AtmosDefaultCollected.zvals[evk]
            cld_top = max(cld_top, z)
            cld_base = min(cld_base, z)
        end
    end

    # reduce horizontal sums and cloud data across ranks and compute averages
    repdvsr = AtmosDefaultCollected.repdvsr
    simple_avgs = [
        zeros(FT, num_atmos_default_simple_vars(bl, FT))
        for _ in 1:(Nqk * nvertelem)
    ]
    for evk in 1:(Nqk * nvertelem)
        MPI.Allreduce!(simple_sums[evk], simple_avgs[evk], +, mpicomm)
        simple_avgs[evk] .= simple_avgs[evk] ./ repdvsr[evk]
    end
    tot_ql_gt_0 = MPI.Reduce(sum(ql_gt_0), +, 0, mpicomm)
    tot_horz = MPI.Reduce(length(ql_gt_0), +, 0, mpicomm)
    cld_top = MPI.Reduce(cld_top, MPI.MAX, 0, mpicomm)
    cld_base = MPI.Reduce(cld_base, MPI.MIN, 0, mpicomm)
    if mpirank == 0
        cld_frac = tot_ql_gt_0 / tot_horz
=======

        if !iszero(thermo.moisture.q_liq)
            idx = (Nq * Nq * (eh - 1)) + (Nq * (j - 1)) + i
            ql_gt_0_z[evk][idx] = one(FT)
            ql_gt_0_full[idx] = one(FT)

            z = zvals[evk]
            cld_top = max(cld_top, z)
            cld_base = min(cld_base, z)
        end
    end

    # reduce horizontal sums and cloud data across ranks and compute averages
    simple_avgs = [
        zeros(FT, num_atmos_default_simple_vars(bl, FT))
        for _ in 1:(Nqk * nvertelem)
    ]
    cld_frac = zeros(FT, Nqk * nvertelem)
    for evk in 1:(Nqk * nvertelem)
        MPI.Allreduce!(simple_sums[evk], simple_avgs[evk], +, mpicomm)
        simple_avgs[evk] .= simple_avgs[evk] ./ repdvsr[evk]

        tot_ql_gt_0_z = MPI.Reduce(sum(ql_gt_0_z[evk]), +, 0, mpicomm)
        tot_horz_z = MPI.Reduce(length(ql_gt_0_z[evk]), +, 0, mpicomm)
        if mpirank == 0
            cld_frac[evk] = tot_ql_gt_0_z / tot_horz_z
        end
    end
    cld_top = MPI.Reduce(cld_top, MPI.MAX, 0, mpicomm)
    if cld_top == FT(-100000)
        cld_top = NaN
    end
    cld_base = MPI.Reduce(cld_base, MPI.MIN, 0, mpicomm)
    if cld_base == FT(100000)
        cld_base = NaN
    end
    tot_ql_gt_0_full = MPI.Reduce(sum(ql_gt_0_full), +, 0, mpicomm)
    tot_horz_full = MPI.Reduce(length(ql_gt_0_full), +, 0, mpicomm)
    cld_cover = zero(FT)
    if mpirank == 0
        cld_cover = tot_ql_gt_0_full / tot_horz_full
>>>>>>> 1dac9914
    end

    # complete density averaging
    simple_varnames = map(
        s -> startswith(s, "moisture.") ? s[10:end] : s,
        flattenednames(vars_atmos_default_simple(bl, FT)),
    )
    for vari in 1:length(simple_varnames)
        for evk in 1:(Nqk * nvertelem)
            simple_ha = atmos_default_simple_vars(bl, simple_avgs[evk])
            avg_rho = simple_ha.avg_rho
            if simple_varnames[vari] != "avg_rho"
                simple_avgs[evk][vari] /= avg_rho
            end
        end
    end

    # compute the variances and covariances
    ho_sums = [
        zeros(FT, num_atmos_default_ho_vars(bl, FT))
        for _ in 1:(Nqk * nvertelem)
    ]
    @visitQ nhorzelem nvertelem Nqk Nq begin
        evk = Nqk * (ev - 1) + k

        state = extract_state(dg, localQ, ijk, e)
<<<<<<< HEAD
        diffusive_flux = extract_diffusion(dg, localdiff, ijk, e)
=======
>>>>>>> 1dac9914
        aux = extract_aux(dg, localaux, ijk, e)
        thermo = thermo_vars(bl, thermo_array[ijk, e])
        MH = localvgeo[ijk, grid.MHid, e]

        simple_ha = atmos_default_simple_vars(bl, simple_avgs[evk])
        ho = atmos_default_ho_vars(bl, ho_sums[evk])
<<<<<<< HEAD
        compute_ho_sums!(
            bl,
            state,
            diffusive_flux,
            aux,
            thermo,
            MH,
            simple_ha,
            ho,
        )
    end

    # reduce across ranks and compute averages
    repdvsr = AtmosDefaultCollected.repdvsr
=======
        atmos_default_ho_sums!(bl, state, aux, thermo, MH, simple_ha, ho)
    end

    # reduce across ranks and compute averages
>>>>>>> 1dac9914
    ho_avgs = [
        zeros(FT, num_atmos_default_ho_vars(bl, FT))
        for _ in 1:(Nqk * nvertelem)
    ]
    for evk in 1:(Nqk * nvertelem)
        MPI.Reduce!(ho_sums[evk], ho_avgs[evk], +, 0, mpicomm)
        if mpirank == 0
            ho_avgs[evk] .= ho_avgs[evk] ./ repdvsr[evk]
        end
    end

<<<<<<< HEAD
    # complete the density averaging and prepare output
=======
    # complete density averaging and prepare output
>>>>>>> 1dac9914
    if mpirank == 0
        varvals = OrderedDict()
        for vari in 1:length(simple_varnames)
            davg = zeros(FT, Nqk * nvertelem)
            for evk in 1:(Nqk * nvertelem)
                davg[evk] = simple_avgs[evk][vari]
            end
            varvals[simple_varnames[vari]] = (("z",), davg)
        end

        ho_varnames = map(
            s -> startswith(s, "moisture.") ? s[10:end] : s,
            flattenednames(vars_atmos_default_ho(bl, FT)),
        )
        for vari in 1:length(ho_varnames)
            davg = zeros(FT, Nqk * nvertelem)
            for evk in 1:(Nqk * nvertelem)
                simple_ha = atmos_default_simple_vars(bl, simple_avgs[evk])
                avg_rho = simple_ha.avg_rho
                davg[evk] = ho_avgs[evk][vari] / avg_rho
            end
            varvals[ho_varnames[vari]] = (("z",), davg)
        end

<<<<<<< HEAD
        varvals["cld_frac"] = (("t",), cld_frac)
        varvals["cld_top"] = (("t",), cld_top)
        varvals["cld_base"] = (("t",), cld_base)
=======
        varvals["cld_frac"] = (("z",), cld_frac)
        varvals["cld_top"] = (("t",), cld_top)
        varvals["cld_base"] = (("t",), cld_base)
        varvals["cld_cover"] = (("t",), cld_cover)
>>>>>>> 1dac9914

        # write output
        dprefix = @sprintf(
            "%s_%s_%s_num%04d",
            dgngrp.out_prefix,
            dgngrp.name,
            Settings.starttime,
            dgngrp.num
        )
        dfilename = joinpath(Settings.output_dir, dprefix)
        write_data(
            dgngrp.writer,
            dfilename,
<<<<<<< HEAD
            OrderedDict("z" => AtmosDefaultCollected.zvals),
=======
            OrderedDict("z" => zvals),
>>>>>>> 1dac9914
            varvals,
            currtime,
        )
    end

    MPI.Barrier(mpicomm)
    return nothing
end # function collect

function atmos_default_fini(dgngrp::DiagnosticsGroup, currtime) end<|MERGE_RESOLUTION|>--- conflicted
+++ resolved
@@ -5,15 +5,6 @@
 using ..MoistThermodynamics
 using LinearAlgebra
 
-<<<<<<< HEAD
-Base.@kwdef mutable struct AtmosDefaultCollectedDiagnostics
-    zvals::Union{Nothing, Array} = nothing
-    repdvsr::Union{Nothing, Array} = nothing
-end
-const AtmosDefaultCollected = AtmosDefaultCollectedDiagnostics()
-
-=======
->>>>>>> 1dac9914
 """
     atmos_default_init(bl, currtime)
 
@@ -22,36 +13,9 @@
 function atmos_default_init(dgngrp::DiagnosticsGroup, currtime)
     atmos_collect_onetime(Settings.mpicomm, Settings.dg, Settings.Q)
 
-<<<<<<< HEAD
-    if Array ∈ typeof(Q).parameters
-        localvgeo = grid.vgeo
-    else
-        localvgeo = Array(grid.vgeo)
-    end
-
-    AtmosDefaultCollected.zvals = zeros(FT, Nqk * nvertelem)
-    AtmosDefaultCollected.repdvsr = zeros(FT, Nqk * nvertelem)
-
-    @visitQ nhorzelem nvertelem Nqk Nq begin
-        z = localvgeo[ijk, grid.x3id, e]
-        MH = localvgeo[ijk, grid.MHid, e]
-        AtmosDefaultCollected.zvals[Nqk * (ev - 1) + k] += MH * z
-        AtmosDefaultCollected.repdvsr[Nqk * (ev - 1) + k] += MH
-    end
-
-    # compute the full number of points on a slab
-    MPI.Allreduce!(AtmosDefaultCollected.repdvsr, +, mpicomm)
-
-    AtmosDefaultCollected.zvals ./= AtmosDefaultCollected.repdvsr
-end
-
-include("thermo.jl")
-
-=======
-    return nothing
-end
-
->>>>>>> 1dac9914
+    return nothing
+end
+
 # Simple horizontal averages
 function vars_atmos_default_simple(m::AtmosModel, FT)
     @vars begin
@@ -60,10 +24,7 @@
         w::FT
         avg_rho::FT             # ρ
         rho::FT                 # ρρ
-<<<<<<< HEAD
-=======
         temp::FT
->>>>>>> 1dac9914
         thd::FT                 # θ_dry
         thv::FT                 # θ_vir
         et::FT                  # e_tot
@@ -89,11 +50,7 @@
 atmos_default_simple_vars(m, array) =
     Vars{vars_atmos_default_simple(m, eltype(array))}(array)
 
-<<<<<<< HEAD
-function compute_simple_sums!(
-=======
 function atmos_default_simple_sums!(
->>>>>>> 1dac9914
     atmos::AtmosModel,
     state,
     diffusive_flux,
@@ -108,10 +65,7 @@
     sums.w += MH * state.ρu[3]
     sums.avg_rho += MH * state.ρ
     sums.rho += MH * state.ρ * state.ρ
-<<<<<<< HEAD
-=======
     sums.temp += MH * thermo.T * state.ρ
->>>>>>> 1dac9914
     sums.thd += MH * thermo.θ_dry * state.ρ
     sums.thv += MH * thermo.θ_vir * state.ρ
     sums.et += MH * state.ρe
@@ -123,11 +77,7 @@
     d_h_tot = -D_t .* diffusive_flux.∇h_tot
     sums.w_ht_sgs += MH * d_h_tot[end] * state.ρ
 
-<<<<<<< HEAD
-    compute_simple_sums!(
-=======
     atmos_default_simple_sums!(
->>>>>>> 1dac9914
         atmos.moisture,
         state,
         diffusive_flux,
@@ -139,17 +89,11 @@
 
     return nothing
 end
-<<<<<<< HEAD
-function compute_simple_sums!(
-=======
 function atmos_default_simple_sums!(
->>>>>>> 1dac9914
     ::MoistureModel,
     state,
     diffusive_flux,
     thermo,
-<<<<<<< HEAD
-=======
     MH,
     D_t,
     sums,
@@ -161,25 +105,10 @@
     state,
     diffusive_flux,
     thermo,
->>>>>>> 1dac9914
     MH,
     D_t,
     sums,
 )
-<<<<<<< HEAD
-    return nothing
-end
-function compute_simple_sums!(
-    moist::EquilMoist,
-    state,
-    diffusive_flux,
-    thermo,
-    MH,
-    D_t,
-    sums,
-)
-=======
->>>>>>> 1dac9914
     sums.moisture.qt += MH * state.moisture.ρq_tot
     sums.moisture.ql += MH * thermo.moisture.q_liq * state.ρ
     sums.moisture.qv += MH * thermo.moisture.q_vap * state.ρ
@@ -228,16 +157,9 @@
 atmos_default_ho_vars(m, array) =
     Vars{vars_atmos_default_ho(m, eltype(array))}(array)
 
-<<<<<<< HEAD
-function compute_ho_sums!(
-    atmos::AtmosModel,
-    state,
-    diffusive_flux,
-=======
 function atmos_default_ho_sums!(
     atmos::AtmosModel,
     state,
->>>>>>> 1dac9914
     aux,
     thermo,
     MH,
@@ -254,14 +176,6 @@
     θ_dry′ = thermo.θ_dry - ha.thd
     θ_vir′ = thermo.θ_vir - ha.thv
 
-<<<<<<< HEAD
-    sums.var_u += MH * state.ρu[1] / state.ρ * state.ρu[1]
-    sums.var_v += MH * state.ρu[2] / state.ρ * state.ρu[2]
-    sums.var_w += MH * state.ρu[3] / state.ρ * state.ρu[3]
-    sums.w3 += MH * state.ρu[3] / state.ρ * state.ρu[3] / state.ρ * state.ρu[3]
-
-=======
->>>>>>> 1dac9914
     sums.var_u += MH * u′^2 * state.ρ
     sums.var_v += MH * v′^2 * state.ρ
     sums.var_w += MH * w′^2 * state.ρ
@@ -277,13 +191,6 @@
     sums.cov_w_thv += MH * w′ * θ_vir′ * state.ρ
     sums.cov_w_ei += MH * w′ * e_int′ * state.ρ
 
-<<<<<<< HEAD
-    compute_ho_sums!(atmos.moisture, state, thermo, MH, ha, w′, e_int′, sums)
-
-    return nothing
-end
-function compute_ho_sums!(
-=======
     atmos_default_ho_sums!(
         atmos.moisture,
         state,
@@ -298,7 +205,6 @@
     return nothing
 end
 function atmos_default_ho_sums!(
->>>>>>> 1dac9914
     ::MoistureModel,
     state,
     thermo,
@@ -310,11 +216,7 @@
 )
     return nothing
 end
-<<<<<<< HEAD
-function compute_ho_sums!(
-=======
 function atmos_default_ho_sums!(
->>>>>>> 1dac9914
     moist::EquilMoist,
     state,
     thermo,
@@ -383,12 +285,9 @@
     end
     FT = eltype(localQ)
 
-<<<<<<< HEAD
-=======
     zvals = AtmosCollected.zvals
     repdvsr = AtmosCollected.repdvsr
 
->>>>>>> 1dac9914
     # Visit each node of the state variables array and:
     # - generate and store the thermo variables,
     # - accumulate the simple horizontal sums, and
@@ -400,17 +299,11 @@
         zeros(FT, num_atmos_default_simple_vars(bl, FT))
         for _ in 1:(Nqk * nvertelem)
     ]
-<<<<<<< HEAD
-    ql_gt_0 = zeros(FT, (Nq * Nq * nhorzelem))
-    cld_top = minimum(AtmosDefaultCollected.zvals)
-    cld_base = maximum(AtmosDefaultCollected.zvals)
-=======
     ql_gt_0_z = [zeros(FT, (Nq * Nq * nhorzelem)) for _ in 1:(Nqk * nvertelem)]
     ql_gt_0_full = zeros(FT, (Nq * Nq * nhorzelem))
     # In honor of PyCLES!
     cld_top = FT(-100000)
     cld_base = FT(100000)
->>>>>>> 1dac9914
     @visitQ nhorzelem nvertelem Nqk Nq begin
         evk = Nqk * (ev - 1) + k
 
@@ -423,11 +316,7 @@
         compute_thermo!(bl, state, aux, thermo)
 
         simple = atmos_default_simple_vars(bl, simple_sums[evk])
-<<<<<<< HEAD
-        compute_simple_sums!(
-=======
         atmos_default_simple_sums!(
->>>>>>> 1dac9914
             bl,
             state,
             diffusive_flux,
@@ -437,35 +326,6 @@
             MH,
             simple,
         )
-<<<<<<< HEAD
-
-        if !iszero(thermo.moisture.q_liq)
-            idx = (Nq * Nq * (eh - 1)) + (Nq * (j - 1)) + i
-            ql_gt_0[idx] = one(FT)
-
-            z = AtmosDefaultCollected.zvals[evk]
-            cld_top = max(cld_top, z)
-            cld_base = min(cld_base, z)
-        end
-    end
-
-    # reduce horizontal sums and cloud data across ranks and compute averages
-    repdvsr = AtmosDefaultCollected.repdvsr
-    simple_avgs = [
-        zeros(FT, num_atmos_default_simple_vars(bl, FT))
-        for _ in 1:(Nqk * nvertelem)
-    ]
-    for evk in 1:(Nqk * nvertelem)
-        MPI.Allreduce!(simple_sums[evk], simple_avgs[evk], +, mpicomm)
-        simple_avgs[evk] .= simple_avgs[evk] ./ repdvsr[evk]
-    end
-    tot_ql_gt_0 = MPI.Reduce(sum(ql_gt_0), +, 0, mpicomm)
-    tot_horz = MPI.Reduce(length(ql_gt_0), +, 0, mpicomm)
-    cld_top = MPI.Reduce(cld_top, MPI.MAX, 0, mpicomm)
-    cld_base = MPI.Reduce(cld_base, MPI.MIN, 0, mpicomm)
-    if mpirank == 0
-        cld_frac = tot_ql_gt_0 / tot_horz
-=======
 
         if !iszero(thermo.moisture.q_liq)
             idx = (Nq * Nq * (eh - 1)) + (Nq * (j - 1)) + i
@@ -507,7 +367,6 @@
     cld_cover = zero(FT)
     if mpirank == 0
         cld_cover = tot_ql_gt_0_full / tot_horz_full
->>>>>>> 1dac9914
     end
 
     # complete density averaging
@@ -534,37 +393,16 @@
         evk = Nqk * (ev - 1) + k
 
         state = extract_state(dg, localQ, ijk, e)
-<<<<<<< HEAD
-        diffusive_flux = extract_diffusion(dg, localdiff, ijk, e)
-=======
->>>>>>> 1dac9914
         aux = extract_aux(dg, localaux, ijk, e)
         thermo = thermo_vars(bl, thermo_array[ijk, e])
         MH = localvgeo[ijk, grid.MHid, e]
 
         simple_ha = atmos_default_simple_vars(bl, simple_avgs[evk])
         ho = atmos_default_ho_vars(bl, ho_sums[evk])
-<<<<<<< HEAD
-        compute_ho_sums!(
-            bl,
-            state,
-            diffusive_flux,
-            aux,
-            thermo,
-            MH,
-            simple_ha,
-            ho,
-        )
+        atmos_default_ho_sums!(bl, state, aux, thermo, MH, simple_ha, ho)
     end
 
     # reduce across ranks and compute averages
-    repdvsr = AtmosDefaultCollected.repdvsr
-=======
-        atmos_default_ho_sums!(bl, state, aux, thermo, MH, simple_ha, ho)
-    end
-
-    # reduce across ranks and compute averages
->>>>>>> 1dac9914
     ho_avgs = [
         zeros(FT, num_atmos_default_ho_vars(bl, FT))
         for _ in 1:(Nqk * nvertelem)
@@ -576,11 +414,7 @@
         end
     end
 
-<<<<<<< HEAD
-    # complete the density averaging and prepare output
-=======
     # complete density averaging and prepare output
->>>>>>> 1dac9914
     if mpirank == 0
         varvals = OrderedDict()
         for vari in 1:length(simple_varnames)
@@ -605,16 +439,10 @@
             varvals[ho_varnames[vari]] = (("z",), davg)
         end
 
-<<<<<<< HEAD
-        varvals["cld_frac"] = (("t",), cld_frac)
-        varvals["cld_top"] = (("t",), cld_top)
-        varvals["cld_base"] = (("t",), cld_base)
-=======
         varvals["cld_frac"] = (("z",), cld_frac)
         varvals["cld_top"] = (("t",), cld_top)
         varvals["cld_base"] = (("t",), cld_base)
         varvals["cld_cover"] = (("t",), cld_cover)
->>>>>>> 1dac9914
 
         # write output
         dprefix = @sprintf(
@@ -628,11 +456,7 @@
         write_data(
             dgngrp.writer,
             dfilename,
-<<<<<<< HEAD
-            OrderedDict("z" => AtmosDefaultCollected.zvals),
-=======
             OrderedDict("z" => zvals),
->>>>>>> 1dac9914
             varvals,
             currtime,
         )
