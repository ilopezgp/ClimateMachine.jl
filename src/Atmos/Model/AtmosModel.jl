module Atmos

<<<<<<< HEAD
export AtmosModel
=======
export AtmosModel,
  NoViscosity, ConstantViscosityWithDivergence, SmagorinskyLilly,
  DryModel, EquilMoist,
  NoRadiation, StevensRadiation,
  Gravity, RayleighSponge, Subsidence, GeostrophicForcing,
  PeriodicBC, NoFluxBC, InitStateBC, DYCOMS_BC,
  FlatOrientation, SphericalOrientation
>>>>>>> 738aa39c

using LinearAlgebra, StaticArrays
using ..VariableTemplates
using ..MoistThermodynamics
using ..PlanetParameters
import ..MoistThermodynamics: internal_energy
using ..SubgridScaleParameters

import CLIMA.DGmethods: BalanceLaw, vars_aux, vars_state, vars_gradient,
                        vars_diffusive, vars_integrals, flux_nondiffusive!,
                        flux_diffusive!, source!, wavespeed,
                        boundarycondition_state!, boundarycondition_diffusive!,
                        gradvariables!, diffusive!, init_aux!, init_state!,
                        update_aux!, integrate_aux!, LocalGeometry, lengthscale,
                        resolutionmetric

"""
    AtmosModel <: BalanceLaw

A `BalanceLaw` for atmosphere modeling.

# Usage

    AtmosModel(orientation, ref_state, turbulence, moisture, radiation, source,
               boundarycondition, init_state)

"""
struct AtmosModel{O,RS,T,M,R,S,BC,IS} <: BalanceLaw
  orientation::O
  ref_state::RS
  turbulence::T
  moisture::M
  radiation::R
  source::S
  # TODO: Probably want to have different bc for state and diffusion...
  boundarycondition::BC
  init_state::IS
end

# defined here so that the main variables and flux definitions
# can be found in this file since some of these are specialized for NoViscosity
abstract type TurbulenceClosure end
struct NoViscosity <: TurbulenceClosure end

function vars_state(m::AtmosModel, T)
  @vars begin
    ρ::T
    ρu::SVector{3,T}
    ρe::T
    turbulence::vars_state(m.turbulence,T)
    moisture::vars_state(m.moisture,T)
    radiation::vars_state(m.radiation,T)
  end
end

vars_gradient(m::AtmosModel, T) = vars_gradient(m, T, m.turbulence)
function vars_gradient(m::AtmosModel, T, ::TurbulenceClosure)
  @vars begin
    u::SVector{3,T}
    turbulence::vars_gradient(m.turbulence,T)
    moisture::vars_gradient(m.moisture,T)
    radiation::vars_gradient(m.radiation,T)
  end
end
vars_gradient(m::AtmosModel, T, ::NoViscosity) = @vars()

vars_diffusive(m::AtmosModel, T) = vars_diffusive(m, T, m.turbulence)
function vars_diffusive(m::AtmosModel, T, ::TurbulenceClosure)
  @vars begin
    ρτ::SHermitianCompact{3,T,6}
    turbulence::vars_diffusive(m.turbulence,T)
    moisture::vars_diffusive(m.moisture,T)
    radiation::vars_diffusive(m.radiation,T)
  end
end
vars_diffusive(m::AtmosModel, T, ::NoViscosity) = @vars()

function vars_aux(m::AtmosModel, T)
  @vars begin
    ∫dz::vars_integrals(m, T)
    ∫dnz::vars_integrals(m, T)
    coord::SVector{3,T}
    orientation::vars_aux(m.orientation, T)
    ref_state::vars_aux(m.ref_state,T)
    turbulence::vars_aux(m.turbulence,T)
    moisture::vars_aux(m.moisture,T)
    radiation::vars_aux(m.radiation,T)
  end
end
function vars_integrals(m::AtmosModel,T)
  @vars begin
    radiation::vars_integrals(m.radiation,T)
  end
end

"""
    flux_nondiffusive!(m::AtmosModel, flux::Grad, state::Vars, aux::Vars,
                       t::Real)

Computes flux non-diffusive flux portion of `F` in:

```
∂Y
-- = - ∇ • (F_{adv} + F_{press} + F_{nondiff} + F_{diff}) + S(Y)
∂t
```
Where

 - `F_{adv}`      Advective flux             ; see [`flux_advective!`]@ref()
 - `F_{press}`    Pressure flux              ; see [`flux_pressure!`]@ref()
 - `F_{diff}`     Fluxes that state gradients; see [`flux_diffusive!`]@ref()
"""
@inline function flux_nondiffusive!(m::AtmosModel, flux::Grad, state::Vars, aux::Vars,
                            t::Real)
  flux_advective!(m, flux, state, aux, t)
  flux_pressure!(m, flux, state, aux, t)
  flux_radiation!(m, flux, state, aux, t)
end

@inline function flux_advective!(m::AtmosModel, flux::Grad, state::Vars, aux::Vars, t::Real)
  # preflux
  ρinv = 1/state.ρ
  ρu = state.ρu
  u = ρinv * ρu
  # advective terms
  flux.ρ   = ρu
  flux.ρu  = ρu .* u'
  flux.ρe  = u * state.ρe
end

@inline function flux_pressure!(m::AtmosModel, flux::Grad, state::Vars, aux::Vars, t::Real)
  # preflux
  ρinv = 1/state.ρ
  ρu = state.ρu
  u = ρinv * ρu
  p = pressure(m.moisture, state, aux)
  # pressure terms
  flux.ρu += p*I
  flux.ρe += u*p
end

@inline function flux_radiation!(m::AtmosModel, flux::Grad, state::Vars, aux::Vars,
                            t::Real)
  flux_radiation!(m.radiation, flux, state, aux,t)
end

flux_diffusive!(m::AtmosModel, flux::Grad, state::Vars, diffusive::Vars, aux::Vars, t::Real) =
  flux_diffusive!(m, flux, state, diffusive, aux, t, m.turbulence)
@inline function flux_diffusive!(m::AtmosModel, flux::Grad, state::Vars, diffusive::Vars, aux::Vars, t::Real,
                                 ::TurbulenceClosure)
  ρinv = 1/state.ρ
  u = ρinv * state.ρu

  # diffusive
  ρτ = diffusive.ρτ
  flux.ρu += ρτ
  flux.ρe += ρτ*u
  flux_diffusive!(m.moisture, flux, state, diffusive, aux, t)
end
flux_diffusive!(m::AtmosModel, flux::Grad, state::Vars, diffusive::Vars, aux::Vars, t::Real,
                ::NoViscosity) = nothing

@inline function wavespeed(m::AtmosModel, nM, state::Vars, aux::Vars, t::Real)
  ρinv = 1/state.ρ
  ρu = state.ρu
  u = ρinv * ρu
  return abs(dot(nM, u)) + soundspeed(m.moisture, state, aux)
end

gradvariables!(m::AtmosModel, transform::Vars, state::Vars, aux::Vars, t::Real) = 
  gradvariables!(m::AtmosModel, transform::Vars, state::Vars, aux::Vars, t::Real, m.turbulence)
function gradvariables!(m::AtmosModel, transform::Vars, state::Vars, aux::Vars, t::Real, ::TurbulenceClosure)
  ρinv = 1 / state.ρ
  transform.u = ρinv * state.ρu

  gradvariables!(m.moisture, transform, state, aux, t)
  gradvariables!(m.turbulence, transform, state, aux, t)
end
gradvariables!(m::AtmosModel, transform::Vars, state::Vars, aux::Vars, t::Real, ::NoViscosity) = nothing

function symmetrize(X::StaticArray{Tuple{3,3}})
  SHermitianCompact(SVector(X[1,1], (X[2,1] + X[1,2])/2, (X[3,1] + X[1,3])/2, X[2,2], (X[3,2] + X[2,3])/2, X[3,3]))
end

diffusive!(m::AtmosModel, diffusive::Vars, ∇transform::Grad, state::Vars, aux::Vars, t::Real) = 
  diffusive!(m::AtmosModel, diffusive::Vars, ∇transform::Grad, state::Vars, aux::Vars, t::Real, m.turbulence)
function diffusive!(m::AtmosModel, diffusive::Vars, ∇transform::Grad, state::Vars, aux::Vars, t::Real,
                    ::TurbulenceClosure)
  ∇u = ∇transform.u
  # strain rate tensor
  S = symmetrize(∇u)
  # kinematic viscosity tensor
  ρν = dynamic_viscosity_tensor(m.turbulence, S, ∇transform, state, diffusive, aux, t)
  # momentum flux tensor
  diffusive.ρτ = scaled_momentum_flux_tensor(m.turbulence, ρν, S)
  # diffusivity of moisture components
  diffusive!(m.moisture, diffusive, ∇transform, state, aux, t, ρν, inv_Pr_turb)
  # diffusion terms required for SGS turbulence computations
  diffusive!(m.turbulence, diffusive, ∇transform, state, aux, t, ρν)
end
diffusive!(m::AtmosModel, diffusive::Vars, ∇transform::Grad, state::Vars, aux::Vars, t::Real,
           ::NoViscosity) = nothing

function update_aux!(m::AtmosModel, state::Vars, diffusive::Vars, aux::Vars, t::Real)
  atmos_update_aux!(m.moisture, m, state, diffusive, aux, t)
end

function integrate_aux!(m::AtmosModel, integ::Vars, state::Vars, aux::Vars)
  integrate_aux!(m.radiation, integ, state, aux)
end

include("orientation.jl")
include("ref_state.jl")
include("turbulence.jl")
include("moisture.jl")
include("radiation.jl")
include("source.jl")
include("boundaryconditions.jl")

# TODO: figure out a nice way to handle this
function init_aux!(m::AtmosModel, aux::Vars, geom::LocalGeometry)
  aux.coord = geom.coord
  atmos_init_aux!(m.orientation, m, aux, geom)
  atmos_init_aux!(m.ref_state, m, aux, geom)
  atmos_init_aux!(m.turbulence, m, aux, geom)
end

"""
    source!(m::AtmosModel, source::Vars, state::Vars, aux::Vars, t::Real)
Computes flux `S(Y)` in:
```
∂Y
-- = - ∇ • F + S(Y)
∂t
```
"""
function source!(m::AtmosModel, source::Vars, state::Vars, aux::Vars, t::Real)
  atmos_source!(m.source, m, source, state, aux, t)
end

function boundarycondition_state!(m::AtmosModel, stateP::Vars, auxP::Vars, nM,
                                  stateM::Vars, auxM::Vars, bctype, t,
                                  state1::Vars, aux1::Vars)
  atmos_boundarycondition_state!(m.boundarycondition, m, stateP, auxP, nM,
                                 stateM, auxM, bctype, t, state1, aux1)
end
function boundarycondition_diffusive!(m::AtmosModel, stateP::Vars, diffP::Vars,
                                      auxP::Vars, nM, stateM::Vars, diffM::Vars,
                                      auxM::Vars, bctype, t, state1::Vars,
                                      diff1::Vars, aux1::Vars)
  atmos_boundarycondition_diffusive!(m.boundarycondition, m, stateP, diffP,
                                     auxP, nM, stateM, diffM, auxM, bctype, t,
                                     state1, diff1, aux1)
end

function init_state!(m::AtmosModel, state::Vars, aux::Vars, coords, t)
  m.init_state(state, aux, coords, t)
end

end # module<|MERGE_RESOLUTION|>--- conflicted
+++ resolved
@@ -1,16 +1,6 @@
 module Atmos
 
-<<<<<<< HEAD
 export AtmosModel
-=======
-export AtmosModel,
-  NoViscosity, ConstantViscosityWithDivergence, SmagorinskyLilly,
-  DryModel, EquilMoist,
-  NoRadiation, StevensRadiation,
-  Gravity, RayleighSponge, Subsidence, GeostrophicForcing,
-  PeriodicBC, NoFluxBC, InitStateBC, DYCOMS_BC,
-  FlatOrientation, SphericalOrientation
->>>>>>> 738aa39c
 
 using LinearAlgebra, StaticArrays
 using ..VariableTemplates
