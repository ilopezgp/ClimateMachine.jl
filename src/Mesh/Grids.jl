module Grids
using ..Topologies
import ..Metrics, ..Elements

using LinearAlgebra, GaussQuadrature

export DiscontinuousSpectralElementGrid, AbstractGrid
export ExponentialFilter, CutoffFilter, AbstractFilter
export dofs_per_element, arraytype, dimensionality, polynomialorder
export referencepoints
<<<<<<< HEAD
export grid_stretching_cube
import Canary
=======
>>>>>>> f87482d3


abstract type AbstractGrid{FloatType, dim, polynomialorder, numberofDOFs,
                         DeviceArray} end

dofs_per_element(::AbstractGrid{T, D, N, Np}) where {T, D, N, Np} = Np

polynomialorder(::AbstractGrid{T, dim, N}) where {T, dim, N} = N

dimensionality(::AbstractGrid{T, dim}) where {T, dim} = dim

Base.eltype(::AbstractGrid{T}) where {T} = T

arraytype(::AbstractGrid{T, D, N, Np, DA}) where {T, D, N, Np, DA} = DA

"""
    referencepoints(::AbstractGrid)

Returns the points on the reference element.
"""
referencepoints(::AbstractGrid) = error("needs to be implemented")

# {{{
const _nvgeo = 15
const _ξx, _ηx, _ζx, _ξy, _ηy, _ζy, _ξz, _ηz, _ζz, _M, _MI,
       _x, _y, _z, _JcV = 1:_nvgeo
const vgeoid = (ξxid = _ξx, ηxid = _ηx, ζxid = _ζx,
                ξyid = _ξy, ηyid = _ηy, ζyid = _ζy,
                ξzid = _ξz, ηzid = _ηz, ζzid = _ζz,
                Mid  = _M , MIid = _MI,
                xid  = _x , yid  = _y , zid  = _z,
                JcVid = _JcV)
# JcV is the vertical line integral Jacobian

const _nsgeo = 5
const _nx, _ny, _nz, _sM, _vMI = 1:_nsgeo
const sgeoid = (nxid = _nx, nyid = _ny, nzid = _nz, sMid = _sM,
                vMIid = _vMI)
# }}}

"""
    DiscontinuousSpectralElementGrid(topology; FloatType, DeviceArray,
                                     polynomialorder,
                                     meshwarp = (x...)->identity(x))

Generate a discontinuous spectral element (tensor product,
Legendre-Gauss-Lobatto) grid/mesh from a `topology`, where the order of the
elements is given by `polynomialorder`. `DeviceArray` gives the array type used
to store the data (`CuArray` or `Array`), and the coordinate points will be of
`FloatType`.

The optional `meshwarp` function allows the coordinate points to be warped after
the mesh is created; the mesh degrees of freedom are orginally assigned using a
trilinear blend of the element corner locations.
"""
struct DiscontinuousSpectralElementGrid{T, dim, N, Np, DA,
                                        DAT1, DAT2, DAT3, DAT4,
                                        DAI1, DAI2, DAI3,
                                        TOP
                                       } <: AbstractGrid{T, dim, N, Np, DA }
  "mesh topology"
  topology::TOP

  "volume metric terms"
  vgeo::DAT3

  "surface metric terms"
  sgeo::DAT4

  "element to boundary condition map"
  elemtobndy::DAI2

  "volume DOF to element minus side map"
  vmapM::DAI3

  "volume DOF to element plus side map"
  vmapP::DAI3

  "list of elements that need to be communicated (in neighbors order)"
  sendelems::DAI1

  "1-D lvl weights on the device"
  ω::DAT1

  "1-D derivative operator on the device"
  D::DAT2

  "1-D indefinite integral operator on the device"
  Imat::DAT2

  function DiscontinuousSpectralElementGrid(topology::AbstractTopology{dim};
                                            FloatType = nothing,
                                            DeviceArray = nothing,
                                            polynomialorder = nothing,
                                            meshwarp::Function =
                                            (x...)->identity(x)) where dim
    @assert FloatType != nothing
    @assert DeviceArray != nothing
    @assert polynomialorder != nothing

    N = polynomialorder
    (ξ, ω) = Elements.lglpoints(FloatType, N)
    Imat = indefinite_integral_interpolation_matrix(ξ, ω)
    D = Elements.spectralderivative(ξ)

    (vmapM, vmapP) = mappings(N, topology.elemtoelem, topology.elemtoface,
                              topology.elemtoordr)

    (vgeo, sgeo) = computegeometry(topology, D, ξ, ω, meshwarp, vmapM)
    Np = (N+1)^dim
    @assert Np == size(vgeo, 1)

     # Create arrays on the device
     vgeo = DeviceArray(vgeo)
     sgeo = DeviceArray(sgeo)
     elemtobndy = DeviceArray(topology.elemtobndy)
     vmapM = DeviceArray(vmapM)
     vmapP = DeviceArray(vmapP)
     sendelems = DeviceArray(topology.sendelems)
     ω = DeviceArray(ω)
     D = DeviceArray(D)
     Imat = DeviceArray(Imat)

     # FIXME: There has got to be a better way!
     DAT1 = typeof(ω)
     DAT2 = typeof(D)
     DAT3 = typeof(vgeo)
     DAT4 = typeof(sgeo)
     DAI1 = typeof(sendelems)
     DAI2 = typeof(elemtobndy)
     DAI3 = typeof(vmapM)
     TOP = typeof(topology)

    new{FloatType, dim, N, Np, DeviceArray, DAT1, DAT2, DAT3, DAT4, DAI1, DAI2,
        DAI3, TOP}(topology, vgeo, sgeo, elemtobndy, vmapM, vmapP, sendelems,
                   ω, D, Imat)
  end
end

"""
    referencepoints(::DiscontinuousSpectralElementGrid)

Returns the 1D interpolation points used for the reference element.
"""
function referencepoints(::DiscontinuousSpectralElementGrid{T, dim, N}) where {T, dim, N}
  ξ, _ = Elements.lglpoints(T, N)
  ξ
end

function Base.getproperty(G::DiscontinuousSpectralElementGrid, s::Symbol)
  if s ∈ keys(vgeoid)
    vgeoid[s]
  elseif s ∈ keys(sgeoid)
    sgeoid[s]
  else
    getfield(G, s)
  end
end

function Base.propertynames(G::DiscontinuousSpectralElementGrid)
  (fieldnames(DiscontinuousSpectralElementGrid)...,
   keys(vgeoid)..., keys(sgeoid)...)
end

# {{{ mappings
"""
    mappings(N, elemtoelem, elemtoface, elemtoordr)

This function takes in a polynomial order `N` and parts of a topology (as
returned from `connectmesh`) and returns index mappings for the element surface
flux computation.  The returned `Tuple` contains:

 - `vmapM` an array of linear indices into the volume degrees of freedom where
   `vmapM[:,f,e]` are the degrees of freedom indices for face `f` of element
    `e`.

 - `vmapP` an array of linear indices into the volume degrees of freedom where
   `vmapP[:,f,e]` are the degrees of freedom indices for the face neighboring
   face `f` of element `e`.
"""
function mappings(N, elemtoelem, elemtoface, elemtoordr)
  nface, nelem = size(elemtoelem)

  d = div(nface, 2)
  Np, Nfp = (N+1)^d, (N+1)^(d-1)

  p = reshape(1:Np, ntuple(j->N+1, d))
  fd(f) =   div(f-1,2)+1
  fe(f) = N*mod(f-1,2)+1
  fmask = hcat((p[ntuple(j->(j==fd(f)) ? (fe(f):fe(f)) : (:), d)...][:]
                for f=1:nface)...)
  inds = LinearIndices(ntuple(j->N+1, d-1))

  vmapM = similar(elemtoelem, Nfp, nface, nelem)
  vmapP = similar(elemtoelem, Nfp, nface, nelem)

  for e1 = 1:nelem, f1 = 1:nface
    e2 = elemtoelem[f1,e1]
    f2 = elemtoface[f1,e1]
    o2 = elemtoordr[f1,e1]

    vmapM[:,f1,e1] .= Np*(e1-1) .+ fmask[:,f1]

    if o2 == 1
      vmapP[:,f1,e1] .= Np*(e2-1) .+ fmask[:,f2]
    elseif d == 3 && o2 == 3
      n = 1
      @inbounds for j = 1:N+1, i = N+1:-1:1
        vmapP[n,f1,e1] = Np*(e2-1) + fmask[inds[i,j],f2]
        n+=1
      end
    else
      error("Orientation '$o2' with dim '$d' not supported yet")
    end
  end

  (vmapM, vmapP)
end
# }}}

# {{{ compute geometry
function computegeometry(topology::AbstractTopology{dim}, D, ξ, ω, meshwarp,
                         vmapM) where {dim}
  # Compute metric terms
  Nq = size(D, 1)
  DFloat = eltype(D)

  (nface, nelem) = size(topology.elemtoelem)

  # crd = creategrid(Val(dim), elemtocoord(topology), ξ)

  vgeo = zeros(DFloat, Nq^dim, _nvgeo, nelem)
  sgeo = zeros(DFloat, _nsgeo, Nq^(dim-1), nface, nelem)

  (ξx, ηx, ζx, ξy, ηy, ζy, ξz, ηz, ζz, MJ, MJI, x, y, z, JcV) =
      ntuple(j->(@view vgeo[:, j, :]), _nvgeo)
  J = similar(x)
  (nx, ny, nz, sMJ, vMJI) = ntuple(j->(@view sgeo[ j, :, :, :]), _nsgeo)
  sJ = similar(sMJ)

  X = ntuple(j->(@view vgeo[:, _x+j-1, :]), dim)
  Metrics.creategrid!(X..., topology.elemtocoord, ξ)

  @inbounds for j = 1:length(x)
    (x[j], y[j], z[j]) = meshwarp(x[j], y[j], z[j])
  end

  # Compute the metric terms
  if dim == 1
    Metrics.computemetric!(x, J, ξx, sJ, nx, D)
  elseif dim == 2
    Metrics.computemetric!(x, y, J, ξx, ηx, ξy, ηy, sJ, nx, ny, D)
  elseif dim == 3
    Metrics.computemetric!(x, y, z, J, ξx, ηx, ζx, ξy, ηy, ζy, ξz, ηz, ζz, sJ,
                   nx, ny, nz, D)
  end

  M = kron(1, ntuple(j->ω, dim)...)
  MJ .= M .* J
  MJI .= 1 ./ MJ
  vMJI .= MJI[vmapM]

  sM = dim > 1 ? kron(1, ntuple(j->ω, dim-1)...) : one(DFloat)
  sMJ .= sM .* sJ

  # Compute |r'(ζ)| for vertical line integrals
  if dim == 2
    map!(JcV, J, ξx, ξy) do J, ξx, ξy
      xη = J * ξy
      yη = J * ξx
      hypot(xη, yη)
    end
  elseif dim == 3
    map!(JcV, J, ξx, ξy, ξz, ηx, ηy, ηz) do J, ξx, ξy, ξz, ηx, ηy, ηz
      xζ = J * (ξy * ηz - ηy * ξz)
      yζ = J * (ξz * ηx - ηz * ξx)
      zζ = J * (ξx * ηy - ηx * ξy)
      hypot(xζ, yζ, zζ)
    end
  else
    error("dim $dim not implemented")
  end
  (vgeo, sgeo)
end
# }}}

# {{{ indefinite integral matrix
"""
    indefinite_integral_interpolation_matrix(r, ω)

Given a set of integration points `r` and integration weights `ω` this computes
a matrix that will compute the indefinite integral of the (interpolant) of a
function and evaluate the indefinite integral at the points `r`.

Namely, let
```math
    q(ξ) = ∫_{ξ_{0}}^{ξ} f(ξ') dξ'
```
then we have that
```
I∫ * f.(r) = q.(r)
```
where `I∫` is the integration and interpolation matrix defined by this function.

!!! note

    The integration is done using the provided quadrature weight, so if these
    cannot integrate `f(ξ)` exactly, `f` is first interpolated and then
    integrated using quadrature. Namely, we have that:
    ```math
        q(ξ) = ∫_{ξ_{0}}^{ξ} I(f(ξ')) dξ'
    ```
    where `I` is the interpolation operator.

"""
function indefinite_integral_interpolation_matrix(r, ω)
  Nq = length(r)

  I∫ = similar(r, Nq, Nq)
  # first value is zero
  I∫[1, :] .= 0

  # barycentric weights for interpolation
  wbary = Elements.baryweights(r)

  # Compute the interpolant of the indefinite integral
  for n = 2:Nq
    # grid from first dof to current point
    rdst = (1 .- r)/2 * r[1] + (1 .+ r)/2 * r[n]
    # interpolation matrix
    In = Elements.interpolationmatrix(r, rdst, wbary)
    # scaling from LGL to current of the interval
    Δ = (r[n] -  r[1]) / 2
    # row of the matrix we have computed
    I∫[n, :] .= (Δ * ω' * In)[:]
  end
  I∫
end
# }}}

# {{{ filters
"""
    spectral_filter_matrix(r, Nc, σ)

Returns the filter matrix that takes function values at the interpolation
`N+1` points, `r`, converts them into Legendre polynomial basis coefficients,
multiplies
```math
σ((n-N_c)/(N-N_c))
```
against coefficients `n=Nc:N` and evaluates the resulting polynomial at the
points `r`.
"""
function spectral_filter_matrix(r, Nc, σ)
  N = length(r)-1
  T = eltype(r)

  @assert N >= 0
  @assert 0 <= Nc <= N

  a, b = GaussQuadrature.legendre_coefs(T, N)
  V = GaussQuadrature.orthonormal_poly(r, a, b)

  Σ = ones(T, N+1)
  Σ[(Nc:N).+1] .= σ.(((Nc:N).-Nc)./(N-Nc))

  V*Diagonal(Σ)/V
end

abstract type AbstractFilter end

"""
    ExponentialFilter(grid, Nc=0, s=32, α=-log(eps(eltype(grid))))

Returns the spectral filter with the filter function
```math
σ(η) = \exp(-α η^s)
```
where `s` is the filter order (must be even), the filter starts with
polynomial order `Nc`, and `alpha` is a parameter controlling the smallest
value of the filter function.
"""
struct ExponentialFilter <: AbstractFilter
  "filter matrix"
  filter

  function ExponentialFilter(grid, Nc=0, s=32,
                             α=-log(eps(eltype(grid))))
    AT = arraytype(grid)
    N = polynomialorder(grid)
    ξ = referencepoints(grid)

    @assert iseven(s)
    @assert 0 <= Nc <= N

    σ(η) = exp(-α*η^s)
    filter = spectral_filter_matrix(ξ, Nc, σ)

    new(AT(filter))
  end
end

"""
    CutoffFilter(grid, Nc=polynomialorder(grid))

Returns the spectral filter that zeros out polynomial modes greater than or
equal to `Nc`.
"""
struct CutoffFilter <: AbstractFilter
  "filter matrix"
  filter

  function CutoffFilter(grid, Nc=polynomialorder(grid))
    AT = arraytype(grid)
    ξ = referencepoints(grid)

    σ(η) = 0
    filter = spectral_filter_matrix(ξ, Nc, σ)

    new(AT(filter))
  end
end

# }}}

<<<<<<< HEAD

end
=======
end # module
>>>>>>> f87482d3
<|MERGE_RESOLUTION|>--- conflicted
+++ resolved
@@ -8,11 +8,6 @@
 export ExponentialFilter, CutoffFilter, AbstractFilter
 export dofs_per_element, arraytype, dimensionality, polynomialorder
 export referencepoints
-<<<<<<< HEAD
-export grid_stretching_cube
-import Canary
-=======
->>>>>>> f87482d3
 
 
 abstract type AbstractGrid{FloatType, dim, polynomialorder, numberofDOFs,
@@ -438,9 +433,4 @@
 
 # }}}
 
-<<<<<<< HEAD
-
-end
-=======
-end # module
->>>>>>> f87482d3
+end # module