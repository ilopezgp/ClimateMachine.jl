--- conflicted
+++ resolved
@@ -43,7 +43,6 @@
 struct DryModel <: MoistureModel
 end
 
-<<<<<<< HEAD
 vars_aux(::DryModel,T) = @vars(e_int::T, temperature::T, R_m::T)
 function update_aux!(m::DryModel, state::Vars, diffusive::Vars, aux::Vars, t::Real)
   aux.moisture.e_int = internal_energy(m, state, aux)
@@ -54,15 +53,6 @@
 end
 
 get_phase_partition(::DryModel, state::Vars) = PhasePartition(eltype(state)(0))
-=======
-vars_aux(::DryModel,T) = @vars(e_int::T)
-function update_aux!(m::DryModel, state::Vars, diffusive::Vars, aux::Vars, t::Real)
-  aux.moisture.e_int = internal_energy(m, state, aux)
-  TS = PhaseDry(aux.moisture.e_int, state.ρ)
-  nothing
-end
-
->>>>>>> 33bee00c
 thermo_state(::DryModel, state::Vars, aux::Vars) = PhaseDry(aux.moisture.e_int, state.ρ)
 
 """
@@ -85,42 +75,27 @@
   nothing
 end
 
-<<<<<<< HEAD
-=======
-
->>>>>>> 33bee00c
 get_phase_partition(::EquilMoist, state::Vars) = PhasePartition(state.moisture.ρq_tot/state.ρ)
 thermo_state(::EquilMoist, state::Vars, aux::Vars) = PhaseEquil(aux.moisture.e_int, state.moisture.ρq_tot/state.ρ, state.ρ, aux.moisture.temperature)
 
 function gradvariables!(m::EquilMoist, transform::Vars, state::Vars, aux::Vars, t::Real)
   ρinv = 1/state.ρ
-<<<<<<< HEAD
-=======
-  transform.moisture.q_tot = state.moisture.ρq_tot * ρinv
 
->>>>>>> 33bee00c
   phase = thermo_state(m, state, aux)
   R_m = gas_constant_air(phase)
   T = aux.moisture.temperature
   e_tot = state.ρe * ρinv
-<<<<<<< HEAD
   
   transform.moisture.q_tot          = state.moisture.ρq_tot * ρinv
-=======
   transform.moisture.total_enthalpy = e_tot + R_m*T
->>>>>>> 33bee00c
 end
 
 
 function diffusive!(m::EquilMoist, diffusive::Vars, ∇transform::Grad, state::Vars, aux::Vars, t::Real, ν::Union{Real,AbstractMatrix})
   # turbulent Prandtl number
-<<<<<<< HEAD
   T = eltype(state)
-  diag_ν = ν isa Real ? ν : diag(ν) # either a scalar or vector
   Prandtl_t = T(1/3)
-=======
   diag_ν = ν isa Real ? ν : diag(ν) # either a scalar or matrix
->>>>>>> 33bee00c
   D_T = diag_ν / Prandtl_t
 
   diffusive.moisture.ρd_q_tot = state.ρ * (-D_T) .* ∇transform.moisture.q_tot # diffusive flux of q_tot
