<<<<<<< HEAD
module MultirateInfinitesimalStepMethod
using ..ODESolvers
using ..MPIStateArrays: device, realview
using StaticArrays

using GPUifyLoops
include("MultirateInfinitesimalStepMethod_kernels.jl")


export TimeScaledRHS, MIS2, MIS3C, MISRK3, MIS4, MIS4a, TVDMISA, TVDMISB
=======

include("MultirateInfinitesimalStepMethod_kernels.jl")

export MIS2, MIS3C, MIS4, MIS4a, TVDMISA, TVDMISB
>>>>>>> d2289eb3

"""
    TimeScaledRHS(a, b, rhs!)

When evaluated at time `t`, evaluates `rhs!` at time `a + bt`.
"""
mutable struct TimeScaledRHS{N,RT}
  a::RT
  b::RT
  rhs!
  function TimeScaledRHS(a,b,rhs!)
    RT = typeof(a)
    if isa(rhs!, Tuple)
      N=length(rhs!)
    else
      N=1
    end

    new{N,RT}(a, b, rhs!)
  end
end

<<<<<<< HEAD
function (o::TimeScaledRHS{1,RT} where {RT})(dQ, Q, params, tau; increment)
=======
function (o::TimeScaledRHS)(dQ, Q, params, tau; increment)
>>>>>>> d2289eb3
  o.rhs!(dQ, Q, params, o.a + o.b*tau; increment=increment)
end
function (o::TimeScaledRHS{2,RT} where {RT})(dQ, Q, params, tau, i; increment)
  o.rhs![i](dQ, Q, params, o.a + o.b*tau; increment=increment)
end

"""
MultirateInfinitesimalStep(slowrhs!, fastrhs!, fastmethod,
                           α, β, γ,
                           Q::AT; dt=0, t0=0) where {AT<:AbstractArray}

This is a time stepping object for explicitly time stepping the partitioned differential
equation given by right-hand-side functions `f_fast` and `f_slow` with the state `Q`, i.e.,

```math
  \\dot{Q} = f_fast(Q, t) + f_slow(Q, t)
```

with the required time step size `dt` and optional initial time `t0`.  This
time stepping object is intended to be passed to the `solve!` command.

The constructor builds a multirate infinitesimal step Runge-Kutta scheme
based on the provided `α`, `β` and `γ` tableaux and `fastmethod` for solving
the fast modes.

### References
    @article{KnothWensch2014,
      title={Generalized split-explicit Runge--Kutta methods for the compressible Euler equations},
      author={Knoth, Oswald and Wensch, Joerg},
      journal={Monthly Weather Review},
      volume={142},
      number={5},
      pages={2067--2081},
      year={2014}
    }
"""
mutable struct MultirateInfinitesimalStep{T, RT, AT, FS, Nstages, Nstagesm1, Nstagesm2, Nstages_sq} <: AbstractODESolver
  "time step"
  dt::RT
  "time"
  t::RT
  "number of steps"
  nsteps::Int
  "storage for y_n"
  yn::AT
  "Storage for ``Y_nj - y_n``"
  ΔYnj::NTuple{Nstagesm2, AT}
  "Storage for ``f(Y_nj)``"
  fYnj::NTuple{Nstagesm1, AT}
  "Storage for offset"
  offset::AT
  "slow rhs function"
  slowrhs!
  "RHS for fast solver"
  tsfastrhs!::TimeScaledRHS{N,RT} where N
  "fast rhs method"
  fastsolver::FS
<<<<<<< HEAD
=======
  "number of substeps per stage"
  nsubsteps::Int
>>>>>>> d2289eb3
  α::SArray{NTuple{2, Nstages}, RT, 2, Nstages_sq}
  β::SArray{NTuple{2, Nstages}, RT, 2, Nstages_sq}
  γ::SArray{NTuple{2, Nstages}, RT, 2, Nstages_sq}
  d::SArray{NTuple{1, Nstages}, RT, 1, Nstages}
  c::SArray{NTuple{1, Nstages}, RT, 1, Nstages}
  c̃::SArray{NTuple{1, Nstages}, RT, 1, Nstages}
<<<<<<< HEAD
  function MultirateInfinitesimalStep(slowrhs!, fastrhs!, fastmethod, nsteps,
=======
  function MultirateInfinitesimalStep(slowrhs!, fastrhs!, fastmethod, nsubsteps,
>>>>>>> d2289eb3
                                      α, β, γ,
                                      Q::AT; dt=0, t0=0) where {AT<:AbstractArray}

    T = eltype(Q)
    RT = real(T)

    Nstages = size(α, 1)

    yn = similar(Q)
    ΔYnj = ntuple(_ -> similar(Q), Nstages-2)
    fYnj = ntuple(_ -> similar(Q), Nstages-1)
    offset = similar(Q)
    tsfastrhs! = TimeScaledRHS(RT(0), RT(0), fastrhs!)
    fastsolver = fastmethod(tsfastrhs!, Q)

    d = sum(β, dims=2)

    c = similar(d)
    for i = eachindex(c)

      c[i] = d[i]
      if i > 1
        c[i] += sum(j-> (α[i,j] + γ[i,j])*c[j], 1:i-1)
      end
    end
    c̃ = α*c

<<<<<<< HEAD
    new{T, RT, AT, typeof(fastsolver), Nstages, Nstages-1, Nstages-2, Nstages ^ 2}(RT(dt), RT(t0), nsteps, yn, ΔYnj, fYnj, offset,
                                         slowrhs!, tsfastrhs!, fastsolver,
=======
    new{T, RT, AT, typeof(fastsolver), Nstages, Nstages-1, Nstages-2, Nstages ^ 2}(RT(dt), RT(t0), yn, ΔYnj, fYnj, offset,
                                         slowrhs!, tsfastrhs!, fastsolver, nsubsteps,
>>>>>>> d2289eb3
                                         α, β, γ, d, c, c̃)
  end
end


# TODO almost identical functions seem to be defined for every ode solver,
# define a common one in ODEsolvers ?
function dostep!(Q, mis::MultirateInfinitesimalStep, param,
                      timeend::AbstractFloat, adjustfinalstep::Bool)
  time, dt = mis.t, mis.dt
  @assert dt > 0
  if adjustfinalstep && time + dt > timeend
    dt = timeend - time
    @assert dt > 0
  end

  dostep!(Q, mis, param, time, dt)

  if dt == mis.dt
    mis.t += dt
  else
    mis.t = timeend
  end
  return mis.t
end

function dostep!(Q, mis::MultirateInfinitesimalStep, p,
                      time::AbstractFloat, dt::AbstractFloat)
  FT = eltype(dt)
  α = mis.α
  β = mis.β
  γ = mis.γ
  yn = mis.yn
  ΔYnj = mis.ΔYnj
  fYnj = mis.fYnj
  offset = mis.offset
  d = mis.d
  c = mis.c
  c̃ = mis.c̃
  slowrhs! = mis.slowrhs!
  fastsolver = mis.fastsolver
  fastrhs! = mis.tsfastrhs!
  nsteps = mis.nsteps

  nstages = size(α, 1)

  copyto!(yn, Q) # first stage
  for i = 2:nstages
    slowrhs!(fYnj[i-1], Q, p, time + c[i-1]*dt, increment=false)

    threads = 256
    blocks = div(length(realview(Q)) + threads - 1, threads)
    @launch(device(Q), threads=threads, blocks=blocks,
            update!(realview(Q), realview(offset), Val(i), realview(yn), map(realview, ΔYnj[1:i-2]), map(realview, fYnj[1:i-1]),
            α[i,:], β[i,:], γ[i,:], d[i], dt))

    fastrhs!.a = time + c̃[i]*dt
    fastrhs!.b = (c[i] - c̃[i]) / d[i]

<<<<<<< HEAD
    τ = zero(FT) #time struct mit Wert für tau und für a und b, direkt in SV aufrufen und im Wrapper von ARK
    nstepsLoc=ceil(Int,nsteps*d[i]);
    dτ = d[i] * dt / nstepsLoc
    # TODO: we want to be able to write
    #   solve!(Q, fastsolver, p; numberofsteps = mis.nsubsteps)  #(1c)
    # especially if we want to use StormerVerlet, but need some way to pass in `offset`
    #ODEs.dostep!(Q, fastsolver, p, τ, dτ, nstepsLoc, FT(1), realview(offset), nothing)  #(1c)
    ODEs.dostep!(Q, fastsolver, p, τ, dτ, nstepsLoc, FT(1), realview(offset), nothing)  #(1c)
=======
    τ = zero(FT)
    dτ = d[i] * dt / mis.nsubsteps
    updatetime!(fastsolver, τ)
    updatedt!(fastsolver, dτ)
    # TODO: we want to be able to write
    #   solve!(Q, fastsolver, p; numberofsteps = mis.nsubsteps)  #(1c)
    # especially if we want to use StormerVerlet, but need some way to pass in `offset`
    for k = 1:mis.nsubsteps
      dostep!(Q, fastsolver, p, τ, dτ, FT(1), realview(offset))  #(1c)
      τ += dτ
    end
>>>>>>> d2289eb3
  end
end

function MIS2(slowrhs!, fastrhs!, fastmethod, nsteps, Q::AT; dt=0, t0=0) where {AT <: AbstractArray}
  α = [0 0              0              0;
       0 0              0              0;
       0 0.536946566710 0              0;
       0 0.480892968551 0.500561163566 0]

  β = [ 0                0                0              0;
        0.126848494553   0                0              0;
       -0.784838278826   1.37442675268    0              0;
       -0.0456727081749 -0.00875082271190 0.524775788629 0]

  γ = [0  0               0              0;
       0  0               0              0;
       0  0.652465126004  0              0;
       0 -0.0732769849457 0.144902430420 0]

  MultirateInfinitesimalStep(slowrhs!, fastrhs!, fastmethod, nsteps,  α, β, γ, Q; dt=dt, t0=t0)
end

function MIS3C(slowrhs!, fastrhs!, fastmethod, nsteps,  Q::AT; dt=0, t0=0) where {AT <: AbstractArray}
  α = [0 0              0              0;
       0 0              0              0;
       0 0.589557277145 0              0;
       0 0.544036601551 0.565511042564 0]

  β = [ 0                 0                0              0;
        0.397525189225    0                0              0;
       -0.227036463644    0.624528794618   0              0;
       -0.00295238076840 -0.270971764284   0.671323159437 0]

  γ = [0  0               0               0;
       0  0               0               0;
       0  0.142798786398  0               0;
       0 -0.0428918957402 0.0202720980282 0]

  MultirateInfinitesimalStep(slowrhs!, fastrhs!, fastmethod, nsteps,  α, β, γ, Q; dt=dt, t0=t0)
end

function MISRK3(slowrhs!, fastrhs!, fastmethod, nsteps,  Q::AT; dt=0, t0=0) where {AT <: AbstractArray}
  #=
  α = [0 0 0 0;
       0 0 0 0;
       0 0 0 0;
       0 0 0 0]
  =#
  α = zeros(4,4)
  β = [ 0                     0                0              0;
        0.3333333333333333    0                0              0;
        0                     0.5              0              0;
        0                     0                1              0]
  #=
  γ = [0  0  0  0;
       0  0  0  0;
       0  0  0  0;
       0  0  0  0]
  =#
  γ = zeros(4,4)
  MultirateInfinitesimalStep(slowrhs!, fastrhs!, fastmethod, nsteps,  α, β, γ, Q; dt=dt, t0=t0)
end

function MIS4(slowrhs!, fastrhs!, fastmethod, nsteps,  Q::AT; dt=0, t0=0) where {AT <: AbstractArray}
  α = [0 0              0              0              0;
       0 0              0              0              0;
       0 0.914092810304 0              0              0;
       0 1.14274417397 -0.295211246188 0              0;
       0 0.112965282231 0.337369411296 0.503747183119 0]

  β = [ 0                0               0              0              0;
        0.136296478423   0               0              0              0;
        0.280462398979  -0.0160351333596 0              0              0;
        0.904713355208  -1.04011183154   0.652337563489 0              0;
        0.0671969845546 -0.365621862610 -0.154861470835 0.970362444469 0]

  γ = [0  0              0               0              0;
       0  0              0               0              0;
       0  0.678951983291 0               0              0;
       0 -1.38974164070  0.503864576302  0              0;
       0 -0.375328608282 0.320925021109 -0.158259688945 0]

  MultirateInfinitesimalStep(slowrhs!, fastrhs!, fastmethod, nsteps,  α, β, γ, Q; dt=dt, t0=t0)
end

function MIS4a(slowrhs!, fastrhs!, fastmethod, nsteps,  Q::AT; dt=0, t0=0) where {AT <: AbstractArray}
  α = [0 0                     0                   0                   0;
       0 0                     0                   0                   0;
       0 0.52349249922385610   0                   0                   0;
       0 1.1683374366893629   -0.75762080241712637 0                   0;
       0 -0.036477233846797109 0.56936148730740477 0.47746263002599681 0]

  # β[5,1] in the paper is incorrect
  # the correct value is used below (from authors)
  β = [ 0                    0                   0                   0                   0;
        0.38758444641450318  0                   0                   0                   0;
       -0.025318448354142823 0.38668943087310403 0                   0                   0;
        0.20899983523553325 -0.45856648476371231 0.43423187573425748 0                   0;
       -0.10048822195663100 -0.46186171956333327 0.83045062122462809 0.27014914900250392 0]

  γ = [0  0                    0                    0                    0;
       0  0                    0                    0                    0;
       0  0.13145089796226542  0                    0                    0;
       0 -0.36855857648747881  0.33159232636600550  0                    0;
       0 -0.065767130537473045 0.040591093109036858 0.064902111640806712 0]

  MultirateInfinitesimalStep(slowrhs!, fastrhs!, fastmethod, nsteps, α, β, γ, Q; dt=dt, t0=t0)
end

function TVDMISA(slowrhs!, fastrhs!, fastmethod, nsteps,  Q::AT; dt=0, t0=0) where {AT <: AbstractArray}
  FT = eltype(Q)
  RT = real(FT)

  α = [0 0                    0                  0;
       0 0                    0                  0;
       0 0.1946360605647457   0                  0;
       0 0.3971200136786614   0.2609434606211801 0]

  β = [ 0                    0                   0                   0;
        RT(2//3)             0                   0                   0;
       -0.28247174703488398  RT(4//9)            0                   0;
       -0.31198081960042401  0.18082737579913699 RT(9//16)           0]

  γ = [0  0                    0                    0;
       0  0                    0                    0;
       0  0.5624048933209129   0                    0;
       0  0.4408467475713277  -0.2459300561692391   0]

  MultirateInfinitesimalStep(slowrhs!, fastrhs!, fastmethod, nsteps, α, β, γ, Q; dt=dt, t0=t0)
end

function TVDMISB(slowrhs!, fastrhs!, fastmethod, nsteps,  Q::AT; dt=0, t0=0) where {AT <: AbstractArray}
  FT = eltype(Q)
  RT = real(FT)

  α = [0 0                     0                   0;
       0 0                     0                   0;
       0 0.42668232863311001   0                   0;
       0 0.26570779016173801   0.41489966891866698 0]

  β = [ 0                    0                   0                   0;
        RT(2//3)             0                   0                   0;
       -0.25492859100078202  RT(4//9)            0                   0;
       -0.26452517179288798  0.11424084424766399 RT(9//16)           0]

  γ = [0  0                    0                    0;
       0  0                    0                    0;
       0  0.28904389120139701  0                    0;
       0  0.45113560071334202 -0.25006656847591002  0]

<<<<<<< HEAD
  MultirateInfinitesimalStep(slowrhs!, fastrhs!, fastmethod, nsteps, α, β, γ, Q; dt=dt, t0=t0)
end

=======
  MultirateInfinitesimalStep(slowrhs!, fastrhs!, fastmethod, nsubsteps, α, β, γ, Q; dt=dt, t0=t0)
>>>>>>> d2289eb3
end<|MERGE_RESOLUTION|>--- conflicted
+++ resolved
@@ -1,4 +1,3 @@
-<<<<<<< HEAD
 module MultirateInfinitesimalStepMethod
 using ..ODESolvers
 using ..MPIStateArrays: device, realview
@@ -9,12 +8,6 @@
 
 
 export TimeScaledRHS, MIS2, MIS3C, MISRK3, MIS4, MIS4a, TVDMISA, TVDMISB
-=======
-
-include("MultirateInfinitesimalStepMethod_kernels.jl")
-
-export MIS2, MIS3C, MIS4, MIS4a, TVDMISA, TVDMISB
->>>>>>> d2289eb3
 
 """
     TimeScaledRHS(a, b, rhs!)
@@ -37,11 +30,7 @@
   end
 end
 
-<<<<<<< HEAD
 function (o::TimeScaledRHS{1,RT} where {RT})(dQ, Q, params, tau; increment)
-=======
-function (o::TimeScaledRHS)(dQ, Q, params, tau; increment)
->>>>>>> d2289eb3
   o.rhs!(dQ, Q, params, o.a + o.b*tau; increment=increment)
 end
 function (o::TimeScaledRHS{2,RT} where {RT})(dQ, Q, params, tau, i; increment)
@@ -99,22 +88,13 @@
   tsfastrhs!::TimeScaledRHS{N,RT} where N
   "fast rhs method"
   fastsolver::FS
-<<<<<<< HEAD
-=======
-  "number of substeps per stage"
-  nsubsteps::Int
->>>>>>> d2289eb3
   α::SArray{NTuple{2, Nstages}, RT, 2, Nstages_sq}
   β::SArray{NTuple{2, Nstages}, RT, 2, Nstages_sq}
   γ::SArray{NTuple{2, Nstages}, RT, 2, Nstages_sq}
   d::SArray{NTuple{1, Nstages}, RT, 1, Nstages}
   c::SArray{NTuple{1, Nstages}, RT, 1, Nstages}
   c̃::SArray{NTuple{1, Nstages}, RT, 1, Nstages}
-<<<<<<< HEAD
   function MultirateInfinitesimalStep(slowrhs!, fastrhs!, fastmethod, nsteps,
-=======
-  function MultirateInfinitesimalStep(slowrhs!, fastrhs!, fastmethod, nsubsteps,
->>>>>>> d2289eb3
                                       α, β, γ,
                                       Q::AT; dt=0, t0=0) where {AT<:AbstractArray}
 
@@ -142,13 +122,8 @@
     end
     c̃ = α*c
 
-<<<<<<< HEAD
     new{T, RT, AT, typeof(fastsolver), Nstages, Nstages-1, Nstages-2, Nstages ^ 2}(RT(dt), RT(t0), nsteps, yn, ΔYnj, fYnj, offset,
                                          slowrhs!, tsfastrhs!, fastsolver,
-=======
-    new{T, RT, AT, typeof(fastsolver), Nstages, Nstages-1, Nstages-2, Nstages ^ 2}(RT(dt), RT(t0), yn, ΔYnj, fYnj, offset,
-                                         slowrhs!, tsfastrhs!, fastsolver, nsubsteps,
->>>>>>> d2289eb3
                                          α, β, γ, d, c, c̃)
   end
 end
@@ -208,7 +183,6 @@
     fastrhs!.a = time + c̃[i]*dt
     fastrhs!.b = (c[i] - c̃[i]) / d[i]
 
-<<<<<<< HEAD
     τ = zero(FT) #time struct mit Wert für tau und für a und b, direkt in SV aufrufen und im Wrapper von ARK
     nstepsLoc=ceil(Int,nsteps*d[i]);
     dτ = d[i] * dt / nstepsLoc
@@ -217,7 +191,8 @@
     # especially if we want to use StormerVerlet, but need some way to pass in `offset`
     #ODEs.dostep!(Q, fastsolver, p, τ, dτ, nstepsLoc, FT(1), realview(offset), nothing)  #(1c)
     ODEs.dostep!(Q, fastsolver, p, τ, dτ, nstepsLoc, FT(1), realview(offset), nothing)  #(1c)
-=======
+
+    #=
     τ = zero(FT)
     dτ = d[i] * dt / mis.nsubsteps
     updatetime!(fastsolver, τ)
@@ -229,7 +204,7 @@
       dostep!(Q, fastsolver, p, τ, dτ, FT(1), realview(offset))  #(1c)
       τ += dτ
     end
->>>>>>> d2289eb3
+    =#
   end
 end
 
@@ -380,11 +355,5 @@
        0  0.28904389120139701  0                    0;
        0  0.45113560071334202 -0.25006656847591002  0]
 
-<<<<<<< HEAD
   MultirateInfinitesimalStep(slowrhs!, fastrhs!, fastmethod, nsteps, α, β, γ, Q; dt=dt, t0=t0)
-end
-
-=======
-  MultirateInfinitesimalStep(slowrhs!, fastrhs!, fastmethod, nsubsteps, α, β, γ, Q; dt=dt, t0=t0)
->>>>>>> d2289eb3
 end