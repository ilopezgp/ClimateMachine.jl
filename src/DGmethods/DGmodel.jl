--- conflicted
+++ resolved
@@ -55,11 +55,7 @@
                              topology.realelems))
 
     MPIStateArrays.finish_ghost_recv!(Q)
-<<<<<<< HEAD
-    MPIStateArrays.start_ghost_exchange!(auxstate)
-=======
     MPIStateArrays.finish_ghost_recv!(auxstate)
->>>>>>> e2cab053
 
     @launch(device, threads=Nfp, blocks=nrealelem,
             faceviscterms!(bl, Val(dim), Val(polyorder), dg.gradnumflux,
