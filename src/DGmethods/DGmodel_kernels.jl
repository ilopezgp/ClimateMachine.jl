--- conflicted
+++ resolved
@@ -2019,7 +2019,6 @@
     end
 end
 
-<<<<<<< HEAD
 function knl_dynsgs!(::Val{dim}, ::Val{N}, ::Val{nvertelem}, ::Val{nhorzelem},
                      bl::BalanceLaw, vgeo, 
                      Q, rhs, auxstate) where {dim, N, nvertelem, nhorzelem}
@@ -2120,14 +2119,6 @@
   nothing
 end
 
-function knl_local_courant!(bl::BalanceLaw, ::Val{dim}, ::Val{N},
-                            pointwise_courant, local_courant, Q, auxstate,
-                            diffstate, elems, direction, Δt) where {dim, N}
-  FT = eltype(Q)
-  nstate = num_state(bl,FT)
-  nviscstate = num_diffusive(bl,FT)
-  nauxstate = num_aux(bl,FT)
-=======
 @kernel function facehyperviscterms!(
     bl::BalanceLaw,
     ::Val{dim},
@@ -2168,7 +2159,6 @@
             Nfp = (N + 1) * (N + 1)
             nface = 6
         end
->>>>>>> bce906cb
 
         faces = 1:nface
         if direction isa VerticalDirection
@@ -2273,9 +2263,6 @@
         # Need to wait after even faces to avoid race conditions
         @synchronize(f % 2 == 0)
     end
-<<<<<<< HEAD
-  end
-=======
 end
 
 @kernel function knl_local_courant!(
@@ -2338,5 +2325,4 @@
 
         pointwise_courant[n, e] = c
     end
->>>>>>> bce906cb
 end