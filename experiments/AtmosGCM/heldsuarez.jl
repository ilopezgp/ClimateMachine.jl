using Distributions: Uniform
using LinearAlgebra
using StaticArrays
using Random: rand
using Test

using CLIMA
using CLIMA.Atmos
using CLIMA.ConfigTypes
using CLIMA.Diagnostics
using CLIMA.GenericCallbacks
using CLIMA.ODESolvers
using CLIMA.ColumnwiseLUSolver: ManyColumnLU
using CLIMA.Mesh.Filters
using CLIMA.Mesh.Grids
using CLIMA.MoistThermodynamics: air_temperature, internal_energy, air_pressure
using CLIMA.VariableTemplates

using CLIMAParameters
using CLIMAParameters.Planet: R_d, day, grav, cp_d, cv_d, planet_radius
struct EarthParameterSet <: AbstractEarthParameterSet end
const param_set = EarthParameterSet()

struct HeldSuarezDataConfig{FT}
    T_ref::FT
end

function init_heldsuarez!(bl, state, aux, coords, t)
    FT = eltype(state)

    # Set initial state to reference state with random perturbation
    rnd = FT(1.0 + rand(Uniform(-1e-3, 1e-3)))
    state.ρ = aux.ref_state.ρ
    state.ρu = SVector{3, FT}(0, 0, 0)
    state.ρe = rnd * aux.ref_state.ρe

    nothing
end

function config_heldsuarez(FT, poly_order, resolution)
    # Set up a reference state for linearization of equations
    T_sfc::FT = 290 # surface temperature of reference state (K)
    ΔT::FT = 60     # temperature drop between surface and top of atmosphere (K)
    H_t::FT = 8e3   # height sclae over which temperature drops (m)
    temp_profile_ref = DecayingTemperatureProfile(T_sfc, ΔT, H_t)
    ref_state = HydrostaticState(temp_profile_ref, FT(0))

    # Set up a Rayleigh sponge to dampen flow at the top of the domain
    domain_height::FT = 30e3               # distance between surface and top of atmosphere (m)
    z_sponge::FT = 12e3                    # height at which sponge begins (m)
    α_relax::FT = 1 / 60 / 15              # sponge relaxation rate (1/s)
    exp_sponge = 2                         # sponge exponent for squared-sinusoid profile
    u_relax = SVector(FT(0), FT(0), FT(0)) # relaxation velocity (m/s)
    sponge = RayleighSponge{FT}(
        domain_height,
        z_sponge,
        α_relax,
        u_relax,
        exp_sponge,
    )

    # Set up the atmosphere model
    exp_name = "HeldSuarez"
    T_ref::FT = 255        # reference temperature for Held-Suarez forcing (K)
    τ_hyper::FT = 4 * 3600 # hyperdiffusion time scale in (s)
    c_smag::FT = 0.21      # Smagorinsky coefficient
    model = AtmosModel{FT}(
        AtmosGCMConfigType,
        param_set;
        ref_state = ref_state,
        turbulence = SmagorinskyLilly(c_smag),
        hyperdiffusion = StandardHyperDiffusion(τ_hyper),
        moisture = DryModel(),
        source = (Gravity(), Coriolis(), held_suarez_forcing!, sponge),
        init_state = init_heldsuarez!,
        data_config = HeldSuarezDataConfig(T_ref),
    )

    config = CLIMA.AtmosGCMConfiguration(
        exp_name,
        poly_order,
        resolution,
        domain_height,
        param_set,
        init_heldsuarez!;
        model = model,
    )

    return config
end

function held_suarez_forcing!(
    bl,
    source,
    state,
    diffusive,
    aux,
    t::Real,
    direction,
)
    FT = eltype(state)

    # Parameters
    T_ref = bl.data_config.T_ref

    # Extract the state
    ρ = state.ρ
    ρu = state.ρu
    ρe = state.ρe

    coord = aux.coord
    e_int = internal_energy(bl.moisture, bl.orientation, state, aux)
    T = air_temperature(bl.param_set, e_int)
    _R_d = FT(R_d(bl.param_set))
    _day = FT(day(bl.param_set))
    _grav = FT(grav(bl.param_set))
    _cp_d = FT(cp_d(bl.param_set))
    _cv_d = FT(cv_d(bl.param_set))

    # Held-Suarez parameters
    k_a = FT(1 / (40 * _day))
    k_f = FT(1 / _day)
    k_s = FT(1 / (4 * _day))
    ΔT_y = FT(60)
    Δθ_z = FT(10)
    T_equator = FT(315)
    T_min = FT(200)
    σ_b = FT(7 / 10)

    # Held-Suarez forcing
    φ = latitude(bl.orientation, aux)
    p = air_pressure(bl.param_set, T, ρ)

    #TODO: replace _p0 with dynamic surfce pressure in Δσ calculations to account
    #for topography, but leave unchanged for calculations of σ involved in T_equil
    _p0 = 1.01325e5
    σ = p / _p0
    exner_p = σ^(_R_d / _cp_d)
    Δσ = (σ - σ_b) / (1 - σ_b)
    height_factor = max(0, Δσ)
    T_equil = (T_equator - ΔT_y * sin(φ)^2 - Δθ_z * log(σ) * cos(φ)^2) * exner_p
    T_equil = max(T_min, T_equil)
    k_T = k_a + (k_s - k_a) * height_factor * cos(φ)^4
    k_v = k_f * height_factor

    # Apply Held-Suarez forcing
    source.ρu -= k_v * projection_tangential(bl, aux, ρu)
    source.ρe -= k_T * ρ * _cv_d * (T - T_equil)
    return nothing
end

function config_diagnostics(FT, driver_config)
<<<<<<< HEAD
    interval = "1000steps"
=======
    interval = 2#1000 # in time steps

>>>>>>> 50668a47
    _planet_radius = FT(planet_radius(param_set))

    info = driver_config.config_info
    boundaries = [
        FT(-90.0) FT(-180.0) _planet_radius
        FT(90.0) FT(180.0) FT(_planet_radius + info.domain_height)
    ]
    resolution = (FT(10), FT(10), FT(1000)) # in (deg, deg, m)
    interpol =
        CLIMA.InterpolationConfiguration(driver_config, boundaries, resolution)


<<<<<<< HEAD
=======
    #dgngrp = setup_atmos_default_GCM_diagnostics(
>>>>>>> 50668a47
    #dgngrp = setup_dump_state_and_aux_diagnostics(
    dgngrp = setup_atmos_default_GCM_diagnostics(
        interval,
        driver_config.name,
        interpol = interpol,
        project = true,
        #model = driver_config.bl
    )
    return CLIMA.DiagnosticsConfiguration([dgngrp])
end

function main()
    CLIMA.init()

    # Driver configuration parameters
    FT = Float32                             # floating type precision
    poly_order = 5                           # discontinuous Galerkin polynomial order
    n_horz = 5                               # horizontal element number
    n_vert = 5                               # vertical element number
    n_days = 10                              # experiment day number
    timestart = FT(0)                        # start time (s)
    timeend = FT(n_days * day(param_set))    # end time (s)

    # Set up driver configuration
    driver_config = config_heldsuarez(FT, poly_order, (n_horz, n_vert))

    # Set up experiment
    solver_config = CLIMA.SolverConfiguration(
        timestart,
        timeend,
        driver_config,
        Courant_number = 0.2,
        init_on_cpu = true,
        CFL_direction = HorizontalDirection(),
        diffdir = HorizontalDirection(),
    )

    # Set up diagnostics
    dgn_config = config_diagnostics(FT, driver_config)

    # Set up user-defined callbacks
    filterorder = 10
    filter = ExponentialFilter(solver_config.dg.grid, 0, filterorder)
    cbfilter = GenericCallbacks.EveryXSimulationSteps(1) do
        Filters.apply!(
            solver_config.Q,
            1:size(solver_config.Q, 2),
            solver_config.dg.grid,
            filter,
        )
        nothing
    end

    # Run the model
    result = CLIMA.invoke!(
        solver_config;
        diagnostics_config = dgn_config,
        user_callbacks = (cbfilter,),
        check_euclidean_distance = true,
    )
end

main()<|MERGE_RESOLUTION|>--- conflicted
+++ resolved
@@ -150,12 +150,7 @@
 end
 
 function config_diagnostics(FT, driver_config)
-<<<<<<< HEAD
     interval = "1000steps"
-=======
-    interval = 2#1000 # in time steps
-
->>>>>>> 50668a47
     _planet_radius = FT(planet_radius(param_set))
 
     info = driver_config.config_info
@@ -168,10 +163,6 @@
         CLIMA.InterpolationConfiguration(driver_config, boundaries, resolution)
 
 
-<<<<<<< HEAD
-=======
-    #dgngrp = setup_atmos_default_GCM_diagnostics(
->>>>>>> 50668a47
     #dgngrp = setup_dump_state_and_aux_diagnostics(
     dgngrp = setup_atmos_default_GCM_diagnostics(
         interval,
