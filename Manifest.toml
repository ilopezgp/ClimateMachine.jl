--- conflicted
+++ resolved
@@ -1,3 +1,5 @@
+# This file is machine-generated - editing it directly is not advised
+
 [[Base64]]
 uuid = "2a0f44e3-6c83-55bd-87e4-b1978d98bd5f"
 
@@ -48,7 +50,7 @@
 uuid = "8bb1440f-4735-579b-a4ab-409b98df4dab"
 
 [[Distributed]]
-deps = ["LinearAlgebra", "Random", "Serialization", "Sockets"]
+deps = ["Random", "Serialization", "Sockets"]
 uuid = "8ba89e20-285c-5b6f-9357-94700520ee1b"
 
 [[DocStringExtensions]]
@@ -59,15 +61,9 @@
 
 [[Documenter]]
 deps = ["Base64", "DocStringExtensions", "InteractiveUtils", "JSON", "LibGit2", "Logging", "Markdown", "Pkg", "REPL", "Random", "Test", "Unicode"]
-<<<<<<< HEAD
-git-tree-sha1 = "11ba1460e7429eddc2a71f912cd5b9a66fbd8cf5"
-uuid = "e30172f5-a6a5-5a46-863b-614d45cd2de4"
-version = "0.22.2"
-=======
 git-tree-sha1 = "13a6d15102410d8e70146533b759fc48d844a1d0"
 uuid = "e30172f5-a6a5-5a46-863b-614d45cd2de4"
 version = "0.22.3"
->>>>>>> 5a2b2eee
 
 [[HTTP]]
 deps = ["Base64", "Dates", "Distributed", "IniFile", "MbedTLS", "Random", "Sockets", "Test"]
@@ -82,7 +78,7 @@
 version = "0.5.0"
 
 [[InteractiveUtils]]
-deps = ["LinearAlgebra", "Markdown"]
+deps = ["Markdown"]
 uuid = "b77e0a4c-d291-57a0-90e8-8db25a27a240"
 
 [[JSON]]
@@ -201,7 +197,7 @@
 version = "0.4.0"
 
 [[UUIDs]]
-deps = ["Random"]
+deps = ["Random", "SHA"]
 uuid = "cf7118a7-6976-5b1a-9a39-7adc72f591a4"
 
 [[Unicode]]
